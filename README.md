--- conflicted
+++ resolved
@@ -88,7 +88,6 @@
 
 Next in your build.zig file, get a Dependency object like this:
 
-<<<<<<< HEAD
 ```zig
     const dep_sokol = b.dependency("sokol", .{
         .target = target,
@@ -96,14 +95,10 @@
         // optionally more options like `.gl: true`
     });
 ```
-=======
-const sokol_build = sokol.buildSokol(b, target, optimize, .{}, "lib/sokol-zig/");
->>>>>>> affdb5cf
 
 This dependency contains one module and one static-library artifact which can be added
 to your executable CompileStep like this:
 
-<<<<<<< HEAD
 ```zig
     const exe = b.addExecutable(.{
         .name = "pacman",
@@ -114,8 +109,4 @@
     exe.addModule("sokol", dep_sokol.module("sokol"));
     exe.linkLibrary(dep_sokol.artifact("sokol"));
     b.installArtifact(exe);
-=======
-exe.addAnonymousModule("sokol", .{ .source_file = .{ .path = "lib/sokol-zig/src/sokol/sokol.zig" } });
-exe.linkLibrary(sokol_build);
->>>>>>> affdb5cf
 ```