const std = @import("std");
const builtin = @import("builtin");
const Build = std.Build;
const CompileStep = std.build.Step.Compile;
const Module = std.build.Module;
const CrossTarget = std.zig.CrossTarget;
const OptimizeMode = std.builtin.OptimizeMode;

pub const Backend = enum {
    auto, // Windows: D3D11, macOS/iOS: Metal, otherwise: GL
    d3d11,
    metal,
    gl,
    gles3,
    wgpu,
};

pub const LibSokolOptions = struct {
    target: CrossTarget,
    optimize: OptimizeMode,
    build_root: ?[]const u8 = null,
    backend: Backend = .auto,
    force_egl: bool = false,
    enable_x11: bool = true,
    enable_wayland: bool = false,
};

pub fn build(b: *Build) void {
    const force_gl = b.option(bool, "gl", "Force GL backend") orelse false;
    const target = b.standardTargetOptions(.{});
    const optimize = b.standardOptimizeOption(.{});

    const mod_sokol = b.addModule("sokol", .{ .source_file = .{ .path = "src/sokol/sokol.zig" } });

    const lib_sokol = buildLibSokol(b, .{
        .target = target,
        .optimize = optimize,
        .backend = if (force_gl) .gl else .auto,
        .enable_wayland = b.option(bool, "wayland", "Compile with wayland-support (default: false)") orelse false,
        .enable_x11 = b.option(bool, "x11", "Compile with x11-support (default: true)") orelse true,
        .force_egl = b.option(bool, "egl", "Use EGL instead of GLX if possible (default: false)") orelse false,
    }) catch |err| {
        std.log.err("buildLibSokol return with error {}", .{err});
        return;
    };
    // make the sokol library available to the package manager as artifact
    b.installArtifact(lib_sokol);

    const examples = .{
        "clear",
        "triangle",
        "quad",
        "bufferoffsets",
        "cube",
        "noninterleaved",
        "texcube",
        "blend",
        "offscreen",
        "instancing",
        "mrt",
        "saudio",
        "sgl",
        "sgl-context",
        "sgl-points",
        "debugtext",
        "debugtext-print",
        "debugtext-userfont",
        "shapes",
    };
    inline for (examples) |example| {
        buildExample(b, example, .{
            .target = target,
            .optimize = optimize,
            .lib_sokol = lib_sokol,
            .mod_sokol = mod_sokol,
        });
    }
    buildShaders(b);
}

const ExampleOptions = struct {
    target: CrossTarget,
    optimize: OptimizeMode,
    lib_sokol: *CompileStep,
    mod_sokol: *Module,
};

// build sokol into a static library
pub fn buildLibSokol(b: *Build, options: LibSokolOptions) !*CompileStep {
    const is_wasm = options.target.getCpu().arch == .wasm32;

    // special case wasm, must compile as wasm32-emscripten, not wasm32-freestanding
    var target = options.target;
    if (is_wasm) {
        target.os_tag = .emscripten;
    }

    const lib = b.addStaticLibrary(.{
        .name = "sokol",
        .target = target,
        .optimize = options.optimize,
        .link_libc = true,
    });
    if (is_wasm) {
        // need to add Emscripten SDK include path
        if (b.sysroot == null) {
            std.log.err("Must provide Emscripten sysroot via '--sysroot [path/to/emsdk]/upstream/emscripten/cache/sysroot'", .{});
            return error.Wasm32SysRootExpected;
        }
        const include_path = try std.fs.path.join(b.allocator, &.{ b.sysroot.?, "include" });
        defer b.allocator.free(include_path);
        lib.addIncludePath(.{ .path = include_path });
        lib.defineCMacro("__EMSCRIPTEN__", "1");
    }
    var sokol_path: []const u8 = "src/sokol/c";
    if (options.build_root) |build_root| {
        sokol_path = try std.fmt.allocPrint(b.allocator, "{s}/src/sokol/c", .{build_root});
    }
    const csources = [_][]const u8{
        "sokol_log.c",
        "sokol_app.c",
        "sokol_gfx.c",
        "sokol_time.c",
        "sokol_audio.c",
        "sokol_gl.c",
        "sokol_debugtext.c",
        "sokol_shape.c",
    };
    var _backend = options.backend;
    if (_backend == .auto) {
        if (lib.target.isDarwin()) {
            _backend = .metal;
        } else if (lib.target.isWindows()) {
            _backend = .d3d11;
<<<<<<< HEAD
        } else if (lib.target.getCpu().arch == .wasm32) {
=======
        } else if (lib.target.getAbi() == .android) {
>>>>>>> affdb5cf
            _backend = .gles3;
        } else {
            _backend = .gl;
        }
    }
    const backend_option = switch (_backend) {
        .d3d11 => "-DSOKOL_D3D11",
        .metal => "-DSOKOL_METAL",
        .gl => "-DSOKOL_GLCORE33",
        .gles3 => "-DSOKOL_GLES3",
        .wgpu => "-DSOKOL_WGPU",
        else => unreachable,
    };

    if (lib.target.isDarwin()) {
        for (csources) |csrc| {
            lib.addCSourceFile(.{
                .file = .{ .path = try std.fmt.allocPrint(b.allocator, "{s}/{s}", .{ sokol_path, csrc }) },
                .flags = &[_][]const u8{ "-ObjC", "-DIMPL", backend_option },
            });
        }
        lib.linkFramework("Foundation");
        lib.linkFramework("AudioToolbox");
        if (.metal == _backend) {
            lib.linkFramework("MetalKit");
            lib.linkFramework("Metal");
        }
        if (lib.target.getOsTag() == .ios) {
            lib.linkFramework("UIKit");
            lib.linkFramework("AVFoundation");
            if (.gl == _backend) {
                lib.linkFramework("OpenGLES");
                lib.linkFramework("GLKit");
            }
        } else if (lib.target.getOsTag() == .macos) {
            lib.linkFramework("Cocoa");
            lib.linkFramework("QuartzCore");
            if (.gl == _backend) {
                lib.linkFramework("OpenGL");
            }
        }
<<<<<<< HEAD
    } else if (lib.target.isLinux()) {
        const egl_flag = if (options.force_egl) "-DSOKOL_FORCE_EGL " else "";
        const x11_flag = if (!options.enable_x11) "-DSOKOL_DISABLE_X11 " else "";
        const wayland_flag = if (!options.enable_wayland) "-DSOKOL_DISABLE_WAYLAND" else "";
=======
    } else {
        const egl_flag = if (config.force_egl) "-DSOKOL_FORCE_EGL " else "";
        const x11_flag = if (!config.enable_x11) "-DSOKOL_DISABLE_X11 " else "";
        const wayland_flag = if (!config.enable_wayland) "-DSOKOL_DISABLE_WAYLAND" else "";
>>>>>>> affdb5cf

        for (csources) |csrc| {
            lib.addCSourceFile(.{
                .file = .{ .path = try std.fmt.allocPrint(b.allocator, "{s}/{s}", .{ sokol_path, csrc }) },
                .flags = &[_][]const u8{ "-DIMPL", backend_option, egl_flag, x11_flag, wayland_flag },
            });
        }
        const link_egl = options.force_egl or options.enable_wayland;

<<<<<<< HEAD
        lib.linkSystemLibrary("asound");
        lib.linkSystemLibrary("GL");
        if (options.enable_x11) {
            lib.linkSystemLibrary("X11");
            lib.linkSystemLibrary("Xi");
            lib.linkSystemLibrary("Xcursor");
        }
        if (options.enable_wayland) {
            lib.linkSystemLibrary("wayland-client");
            lib.linkSystemLibrary("wayland-cursor");
            lib.linkSystemLibrary("wayland-egl");
            lib.linkSystemLibrary("xkbcommon");
        }
        if (link_egl) {
            lib.linkSystemLibrary("egl");
        }
    } else if (lib.target.isWindows()) {
        for (csources) |csrc| {
            lib.addCSourceFile(.{
                .file = .{ .path = try std.fmt.allocPrint(b.allocator, "{s}/{s}", .{ sokol_path, csrc }) },
                .flags = &[_][]const u8{ "-DIMPL", backend_option },
            });
        }
        lib.linkSystemLibraryName("kernel32");
        lib.linkSystemLibraryName("user32");
        lib.linkSystemLibraryName("gdi32");
        lib.linkSystemLibraryName("ole32");
        if (.d3d11 == _backend) {
            lib.linkSystemLibraryName("d3d11");
            lib.linkSystemLibraryName("dxgi");
        }
    } else {
        for (csources) |csrc| {
            lib.addCSourceFile(.{
                .file = .{ .path = try std.fmt.allocPrint(b.allocator, "{s}/{s}", .{ sokol_path, csrc }) },
                .flags = &[_][]const u8{ "-DIMPL", backend_option },
            });
=======
        if (lib.target.getAbi() == .android) {
            if (.gles3 != _backend) {
                @panic("For android targets, you must have backend set to GLES3");
            }
            lib.linkSystemLibrary("GLESv3");
            lib.linkSystemLibrary("EGL");
            lib.linkSystemLibrary("android");
            lib.linkSystemLibrary("log");
        } else if (lib.target.isLinux()) {
            const link_egl = config.force_egl or config.enable_wayland;
            const egl_ensured = (config.force_egl and config.enable_x11) or config.enable_wayland;

            lib.linkSystemLibrary("asound");

            if (.gles2 == _backend) {
                lib.linkSystemLibrary("glesv2");
                if (!egl_ensured) {
                    @panic("GLES2 in Linux only available with Config.force_egl and/or Wayland");
                }
            } else {
                lib.linkSystemLibrary("GL");
            }
            if (config.enable_x11) {
                lib.linkSystemLibrary("X11");
                lib.linkSystemLibrary("Xi");
                lib.linkSystemLibrary("Xcursor");
            }
            if (config.enable_wayland) {
                lib.linkSystemLibrary("wayland-client");
                lib.linkSystemLibrary("wayland-cursor");
                lib.linkSystemLibrary("wayland-egl");
                lib.linkSystemLibrary("xkbcommon");
            }
            if (link_egl) {
                lib.linkSystemLibrary("egl");
            }
        } else if (lib.target.isWindows()) {
            lib.linkSystemLibraryName("kernel32");
            lib.linkSystemLibraryName("user32");
            lib.linkSystemLibraryName("gdi32");
            lib.linkSystemLibraryName("ole32");
            if (.d3d11 == _backend) {
                lib.linkSystemLibraryName("d3d11");
                lib.linkSystemLibraryName("dxgi");
            }
>>>>>>> affdb5cf
        }
    }
    return lib;
}

// build one of the example exes
fn buildExample(b: *Build, comptime name: []const u8, options: ExampleOptions) void {
    const e = b.addExecutable(.{
        .name = name,
        .root_source_file = .{ .path = "src/examples/" ++ name ++ ".zig" },
        .target = options.target,
        .optimize = options.optimize,
    });
    e.linkLibrary(options.lib_sokol);
    e.addModule("sokol", options.mod_sokol);
    b.installArtifact(e);
    const run = b.addRunArtifact(e);
    b.step("run-" ++ name, "Run " ++ name).dependOn(&run.step);
}

// a separate step to compile shaders, expects the shader compiler in ../sokol-tools-bin/
fn buildShaders(b: *Build) void {
    const sokol_tools_bin_dir = "../sokol-tools-bin/bin/";
    const shaders_dir = "src/examples/shaders/";
    const shaders = .{
        "bufferoffsets.glsl",
        "cube.glsl",
        "instancing.glsl",
        "mrt.glsl",
        "noninterleaved.glsl",
        "offscreen.glsl",
        "quad.glsl",
        "shapes.glsl",
        "texcube.glsl",
        "blend.glsl",
    };
    const optional_shdc: ?[:0]const u8 = comptime switch (builtin.os.tag) {
        .windows => "win32/sokol-shdc.exe",
        .linux => "linux/sokol-shdc",
        .macos => if (builtin.cpu.arch.isX86()) "osx/sokol-shdc" else "osx_arm64/sokol-shdc",
        else => null,
    };
    if (optional_shdc == null) {
        std.log.warn("unsupported host platform, skipping shader compiler step", .{});
        return;
    }
    const shdc_path = sokol_tools_bin_dir ++ optional_shdc.?;
    const shdc_step = b.step("shaders", "Compile shaders (needs ../sokol-tools-bin)");
    inline for (shaders) |shader| {
        const cmd = b.addSystemCommand(&.{
            shdc_path,
            "-i",
            shaders_dir ++ shader,
            "-o",
            shaders_dir ++ shader ++ ".zig",
            "-l",
            "glsl330:metal_macos:hlsl4",
            "-f",
            "sokol_zig",
        });
        shdc_step.dependOn(&cmd.step);
    }
}<|MERGE_RESOLUTION|>--- conflicted
+++ resolved
@@ -132,11 +132,9 @@
             _backend = .metal;
         } else if (lib.target.isWindows()) {
             _backend = .d3d11;
-<<<<<<< HEAD
         } else if (lib.target.getCpu().arch == .wasm32) {
-=======
+            _backend = .gles3;
         } else if (lib.target.getAbi() == .android) {
->>>>>>> affdb5cf
             _backend = .gles3;
         } else {
             _backend = .gl;
@@ -178,27 +176,31 @@
                 lib.linkFramework("OpenGL");
             }
         }
-<<<<<<< HEAD
+    } else if (lib.target.getAbi() == .android) {
+        if (.gles3 != _backend) {
+            @panic("For android targets, you must have backend set to GLES3");
+        }
+        for (csources) |csrc| {
+            lib.addCSourceFile(.{
+                .file = .{ .path = try std.fmt.allocPrint(b.allocator, "{s}/{s}", .{ sokol_path, csrc }) },
+                .flags = &[_][]const u8{ "-DIMPL", backend_option },
+            });
+        }
+        lib.linkSystemLibrary("GLESv3");
+        lib.linkSystemLibrary("EGL");
+        lib.linkSystemLibrary("android");
+        lib.linkSystemLibrary("log");
     } else if (lib.target.isLinux()) {
         const egl_flag = if (options.force_egl) "-DSOKOL_FORCE_EGL " else "";
         const x11_flag = if (!options.enable_x11) "-DSOKOL_DISABLE_X11 " else "";
         const wayland_flag = if (!options.enable_wayland) "-DSOKOL_DISABLE_WAYLAND" else "";
-=======
-    } else {
-        const egl_flag = if (config.force_egl) "-DSOKOL_FORCE_EGL " else "";
-        const x11_flag = if (!config.enable_x11) "-DSOKOL_DISABLE_X11 " else "";
-        const wayland_flag = if (!config.enable_wayland) "-DSOKOL_DISABLE_WAYLAND" else "";
->>>>>>> affdb5cf
-
+        const link_egl = options.force_egl or options.enable_wayland;
         for (csources) |csrc| {
             lib.addCSourceFile(.{
                 .file = .{ .path = try std.fmt.allocPrint(b.allocator, "{s}/{s}", .{ sokol_path, csrc }) },
                 .flags = &[_][]const u8{ "-DIMPL", backend_option, egl_flag, x11_flag, wayland_flag },
             });
         }
-        const link_egl = options.force_egl or options.enable_wayland;
-
-<<<<<<< HEAD
         lib.linkSystemLibrary("asound");
         lib.linkSystemLibrary("GL");
         if (options.enable_x11) {
@@ -236,53 +238,6 @@
                 .file = .{ .path = try std.fmt.allocPrint(b.allocator, "{s}/{s}", .{ sokol_path, csrc }) },
                 .flags = &[_][]const u8{ "-DIMPL", backend_option },
             });
-=======
-        if (lib.target.getAbi() == .android) {
-            if (.gles3 != _backend) {
-                @panic("For android targets, you must have backend set to GLES3");
-            }
-            lib.linkSystemLibrary("GLESv3");
-            lib.linkSystemLibrary("EGL");
-            lib.linkSystemLibrary("android");
-            lib.linkSystemLibrary("log");
-        } else if (lib.target.isLinux()) {
-            const link_egl = config.force_egl or config.enable_wayland;
-            const egl_ensured = (config.force_egl and config.enable_x11) or config.enable_wayland;
-
-            lib.linkSystemLibrary("asound");
-
-            if (.gles2 == _backend) {
-                lib.linkSystemLibrary("glesv2");
-                if (!egl_ensured) {
-                    @panic("GLES2 in Linux only available with Config.force_egl and/or Wayland");
-                }
-            } else {
-                lib.linkSystemLibrary("GL");
-            }
-            if (config.enable_x11) {
-                lib.linkSystemLibrary("X11");
-                lib.linkSystemLibrary("Xi");
-                lib.linkSystemLibrary("Xcursor");
-            }
-            if (config.enable_wayland) {
-                lib.linkSystemLibrary("wayland-client");
-                lib.linkSystemLibrary("wayland-cursor");
-                lib.linkSystemLibrary("wayland-egl");
-                lib.linkSystemLibrary("xkbcommon");
-            }
-            if (link_egl) {
-                lib.linkSystemLibrary("egl");
-            }
-        } else if (lib.target.isWindows()) {
-            lib.linkSystemLibraryName("kernel32");
-            lib.linkSystemLibraryName("user32");
-            lib.linkSystemLibraryName("gdi32");
-            lib.linkSystemLibraryName("ole32");
-            if (.d3d11 == _backend) {
-                lib.linkSystemLibraryName("d3d11");
-                lib.linkSystemLibraryName("dxgi");
-            }
->>>>>>> affdb5cf
         }
     }
     return lib;
