--- conflicted
+++ resolved
@@ -6,7 +6,7 @@
 const Mode = std.builtin.Mode;
 
 pub const Backend = enum {
-    auto,   // Windows: D3D11, macOS/iOS: Metal, otherwise: GL
+    auto, // Windows: D3D11, macOS/iOS: Metal, otherwise: GL
     d3d11,
     metal,
     gl,
@@ -18,29 +18,20 @@
 pub const Config = struct {
     backend: Backend = .auto,
     force_egl: bool = false,
-
     enable_x11: bool = true,
     enable_wayland: bool = false
 };
 
 // build sokol into a static library
-<<<<<<< HEAD
-pub fn buildSokol(b: *Builder, target: CrossTarget, optimize: Mode, backend: Backend, comptime prefix_path: []const u8) *LibExeObjStep {
+pub fn buildSokol(b: *Builder, target: CrossTarget, optimize: Mode, config: Config, comptime prefix_path: []const u8) *LibExeObjStep {
     const lib = b.addStaticLibrary(.{
         .name = "sokol",
         .target = target,
         .optimize = optimize,
     });
-=======
-pub fn buildSokol(b: *Builder, target: CrossTarget, mode: Mode, config: Config, comptime prefix_path: []const u8) *LibExeObjStep {
-    const lib = b.addStaticLibrary("sokol", null);
-    lib.setBuildMode(mode);
-    lib.setTarget(target);
-
->>>>>>> 2f6a47f2
     lib.linkLibC();
     const sokol_path = prefix_path ++ "src/sokol/c/";
-    const csources = [_][]const u8 {
+    const csources = [_][]const u8{
         "sokol_log.c",
         "sokol_app.c",
         "sokol_gfx.c",
@@ -52,9 +43,13 @@
     };
     var _backend = config.backend;
     if (_backend == .auto) {
-        if (lib.target.isDarwin()) { _backend = .metal; }
-        else if (lib.target.isWindows()) { _backend = .d3d11; }
-        else { _backend = .gl; }
+        if (lib.target.isDarwin()) {
+            _backend = .metal;
+        } else if (lib.target.isWindows()) {
+            _backend = .d3d11;
+        } else {
+            _backend = .gl;
+        }
     }
     const backend_option = switch (_backend) {
         .d3d11 => "-DSOKOL_D3D11",
@@ -68,7 +63,7 @@
 
     if (lib.target.isDarwin()) {
         inline for (csources) |csrc| {
-            lib.addCSourceFile(sokol_path ++ csrc, &[_][]const u8{"-ObjC", "-DIMPL", backend_option});
+            lib.addCSourceFile(sokol_path ++ csrc, &[_][]const u8{ "-ObjC", "-DIMPL", backend_option });
         }
         lib.linkFramework("Cocoa");
         lib.linkFramework("QuartzCore");
@@ -76,8 +71,7 @@
         if (.metal == _backend) {
             lib.linkFramework("MetalKit");
             lib.linkFramework("Metal");
-        }
-        else {
+        } else {
             lib.linkFramework("OpenGL");
         }
     } else {
@@ -86,7 +80,7 @@
         var wayland_flag = if (!config.enable_wayland) "-DSOKOL_DISABLE_WAYLAND" else "";
 
         inline for (csources) |csrc| {
-            lib.addCSourceFile(sokol_path ++ csrc, &[_][]const u8{"-DIMPL", backend_option, egl_flag, x11_flag, wayland_flag});
+            lib.addCSourceFile(sokol_path ++ csrc, &[_][]const u8{ "-DIMPL", backend_option, egl_flag, x11_flag, wayland_flag });
         }
 
         if (lib.target.isLinux()) {
@@ -117,8 +111,7 @@
             if (link_egl) {
                 lib.linkSystemLibrary("egl");
             }
-        }
-        else if (lib.target.isWindows()) {
+        } else if (lib.target.isWindows()) {
             lib.linkSystemLibraryName("kernel32");
             lib.linkSystemLibraryName("user32");
             lib.linkSystemLibraryName("gdi32");
@@ -159,13 +152,8 @@
     config.force_egl = b.option(bool, "egl", "Use EGL instead of GLX if possible (default: false)") orelse false;
 
     const target = b.standardTargetOptions(.{});
-<<<<<<< HEAD
     const optimize = b.standardOptimizeOption(.{});
-    const sokol = buildSokol(b, target, optimize, backend, "");
-=======
-    const mode = b.standardReleaseOptions();
-    const sokol = buildSokol(b, target, mode, config, "");
->>>>>>> 2f6a47f2
+    const sokol = buildSokol(b, target, optimize, config, "");
     const examples = .{
         "clear",
         "triangle",
@@ -173,8 +161,7 @@
         "bufferoffsets",
         "cube",
         "noninterleaved",
-        "texcube",
-        "blend",
+        "texcube", "blend",
         "offscreen",
         "instancing",
         "mrt",
