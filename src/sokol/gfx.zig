// machine generated, do not edit

const builtin = @import("builtin");

// helper function to convert a C string to a Zig string slice
fn cStrToZig(c_str: [*c]const u8) [:0]const u8 {
    return @import("std").mem.span(c_str);
}
// helper function to convert "anything" to a Range struct
pub fn asRange(val: anytype) Range {
    const type_info = @typeInfo(@TypeOf(val));
    switch (type_info) {
        .Pointer => {
            switch (type_info.Pointer.size) {
                .One => return .{ .ptr = val, .size = @sizeOf(type_info.Pointer.child) },
                .Slice => return .{ .ptr = val.ptr, .size = @sizeOf(type_info.Pointer.child) * val.len },
                else => @compileError("FIXME: Pointer type!"),
            }
        },
        .Struct, .Array => {
            @compileError("Structs and arrays must be passed as pointers to asRange");
        },
        else => {
            @compileError("Cannot convert to range!");
        },
    }
}

pub const Buffer = extern struct {
    id: u32 = 0,
};
pub const Image = extern struct {
    id: u32 = 0,
};
pub const Sampler = extern struct {
    id: u32 = 0,
};
pub const Shader = extern struct {
    id: u32 = 0,
};
pub const Pipeline = extern struct {
    id: u32 = 0,
};
pub const Pass = extern struct {
    id: u32 = 0,
};
pub const Context = extern struct {
    id: u32 = 0,
};
pub const Range = extern struct {
    ptr: ?*const anyopaque = null,
    size: usize = 0,
};
pub const invalid_id = 0;
pub const num_shader_stages = 2;
pub const num_inflight_frames = 2;
pub const max_color_attachments = 4;
pub const max_vertex_buffers = 8;
pub const max_shaderstage_images = 12;
pub const max_shaderstage_samplers = 8;
pub const max_shaderstage_imagesamplerpairs = 12;
pub const max_shaderstage_ubs = 4;
pub const max_ub_members = 16;
pub const max_vertex_attributes = 16;
pub const max_mipmaps = 16;
pub const max_texturearray_layers = 128;
pub const Color = extern struct {
    r: f32 = 0.0,
    g: f32 = 0.0,
    b: f32 = 0.0,
    a: f32 = 0.0,
};
pub const Backend = enum(i32) {
    GLCORE33,
    GLES3,
    D3D11,
    METAL_IOS,
    METAL_MACOS,
    METAL_SIMULATOR,
    WGPU,
    DUMMY,
};
pub const PixelFormat = enum(i32) {
    DEFAULT,
    NONE,
    R8,
    R8SN,
    R8UI,
    R8SI,
    R16,
    R16SN,
    R16UI,
    R16SI,
    R16F,
    RG8,
    RG8SN,
    RG8UI,
    RG8SI,
    R32UI,
    R32SI,
    R32F,
    RG16,
    RG16SN,
    RG16UI,
    RG16SI,
    RG16F,
    RGBA8,
    SRGB8A8,
    RGBA8SN,
    RGBA8UI,
    RGBA8SI,
    BGRA8,
    RGB10A2,
    RG11B10F,
    RG32UI,
    RG32SI,
    RG32F,
    RGBA16,
    RGBA16SN,
    RGBA16UI,
    RGBA16SI,
    RGBA16F,
    RGBA32UI,
    RGBA32SI,
    RGBA32F,
    DEPTH,
    DEPTH_STENCIL,
    BC1_RGBA,
    BC2_RGBA,
    BC3_RGBA,
    BC4_R,
    BC4_RSN,
    BC5_RG,
    BC5_RGSN,
    BC6H_RGBF,
    BC6H_RGBUF,
    BC7_RGBA,
    PVRTC_RGB_2BPP,
    PVRTC_RGB_4BPP,
    PVRTC_RGBA_2BPP,
    PVRTC_RGBA_4BPP,
    ETC2_RGB8,
    ETC2_RGB8A1,
    ETC2_RGBA8,
    ETC2_RG11,
    ETC2_RG11SN,
    RGB9E5,
    NUM,
};
pub const PixelformatInfo = extern struct {
    sample: bool = false,
    filter: bool = false,
    render: bool = false,
    blend: bool = false,
    msaa: bool = false,
    depth: bool = false,
    __pad: [3]u32 = [_]u32{0} ** 3,
};
pub const Features = extern struct {
    origin_top_left: bool = false,
    image_clamp_to_border: bool = false,
    mrt_independent_blend_state: bool = false,
    mrt_independent_write_mask: bool = false,
    __pad: [3]u32 = [_]u32{0} ** 3,
};
pub const Limits = extern struct {
    max_image_size_2d: i32 = 0,
    max_image_size_cube: i32 = 0,
    max_image_size_3d: i32 = 0,
    max_image_size_array: i32 = 0,
    max_image_array_layers: i32 = 0,
    max_vertex_attrs: i32 = 0,
    gl_max_vertex_uniform_vectors: i32 = 0,
    gl_max_combined_texture_image_units: i32 = 0,
};
pub const ResourceState = enum(i32) {
    INITIAL,
    ALLOC,
    VALID,
    FAILED,
    INVALID,
};
pub const Usage = enum(i32) {
    DEFAULT,
    IMMUTABLE,
    DYNAMIC,
    STREAM,
    NUM,
};
pub const BufferType = enum(i32) {
    DEFAULT,
    VERTEXBUFFER,
    INDEXBUFFER,
    NUM,
};
pub const IndexType = enum(i32) {
    DEFAULT,
    NONE,
    UINT16,
    UINT32,
    NUM,
};
pub const ImageType = enum(i32) {
    DEFAULT,
    _2D,
    CUBE,
    _3D,
    ARRAY,
    NUM,
};
pub const ImageSampleType = enum(i32) {
    DEFAULT,
    FLOAT,
    DEPTH,
    SINT,
    UINT,
    NUM,
};
pub const SamplerType = enum(i32) {
    DEFAULT,
    SAMPLE,
    COMPARE,
    NUM,
};
pub const CubeFace = enum(i32) {
    POS_X,
    NEG_X,
    POS_Y,
    NEG_Y,
    POS_Z,
    NEG_Z,
    NUM,
};
pub const ShaderStage = enum(i32) {
    VS,
    FS,
};
pub const PrimitiveType = enum(i32) {
    DEFAULT,
    POINTS,
    LINES,
    LINE_STRIP,
    TRIANGLES,
    TRIANGLE_STRIP,
    NUM,
};
pub const Filter = enum(i32) {
    DEFAULT,
    NONE,
    NEAREST,
    LINEAR,
    NUM,
};
pub const Wrap = enum(i32) {
    DEFAULT,
    REPEAT,
    CLAMP_TO_EDGE,
    CLAMP_TO_BORDER,
    MIRRORED_REPEAT,
    NUM,
};
pub const BorderColor = enum(i32) {
    DEFAULT,
    TRANSPARENT_BLACK,
    OPAQUE_BLACK,
    OPAQUE_WHITE,
    NUM,
};
pub const VertexFormat = enum(i32) {
    INVALID,
    FLOAT,
    FLOAT2,
    FLOAT3,
    FLOAT4,
    BYTE4,
    BYTE4N,
    UBYTE4,
    UBYTE4N,
    SHORT2,
    SHORT2N,
    USHORT2N,
    SHORT4,
    SHORT4N,
    USHORT4N,
    UINT10_N2,
    HALF2,
    HALF4,
    NUM,
};
pub const VertexStep = enum(i32) {
    DEFAULT,
    PER_VERTEX,
    PER_INSTANCE,
    NUM,
};
pub const UniformType = enum(i32) {
    INVALID,
    FLOAT,
    FLOAT2,
    FLOAT3,
    FLOAT4,
    INT,
    INT2,
    INT3,
    INT4,
    MAT4,
    NUM,
};
pub const UniformLayout = enum(i32) {
    DEFAULT,
    NATIVE,
    STD140,
    NUM,
};
pub const CullMode = enum(i32) {
    DEFAULT,
    NONE,
    FRONT,
    BACK,
    NUM,
};
pub const FaceWinding = enum(i32) {
    DEFAULT,
    CCW,
    CW,
    NUM,
};
pub const CompareFunc = enum(i32) {
    DEFAULT,
    NEVER,
    LESS,
    EQUAL,
    LESS_EQUAL,
    GREATER,
    NOT_EQUAL,
    GREATER_EQUAL,
    ALWAYS,
    NUM,
};
pub const StencilOp = enum(i32) {
    DEFAULT,
    KEEP,
    ZERO,
    REPLACE,
    INCR_CLAMP,
    DECR_CLAMP,
    INVERT,
    INCR_WRAP,
    DECR_WRAP,
    NUM,
};
pub const BlendFactor = enum(i32) {
    DEFAULT,
    ZERO,
    ONE,
    SRC_COLOR,
    ONE_MINUS_SRC_COLOR,
    SRC_ALPHA,
    ONE_MINUS_SRC_ALPHA,
    DST_COLOR,
    ONE_MINUS_DST_COLOR,
    DST_ALPHA,
    ONE_MINUS_DST_ALPHA,
    SRC_ALPHA_SATURATED,
    BLEND_COLOR,
    ONE_MINUS_BLEND_COLOR,
    BLEND_ALPHA,
    ONE_MINUS_BLEND_ALPHA,
    NUM,
};
pub const BlendOp = enum(i32) {
    DEFAULT,
    ADD,
    SUBTRACT,
    REVERSE_SUBTRACT,
    NUM,
};
pub const ColorMask = enum(i32) {
    DEFAULT = 0,
    NONE = 16,
    R = 1,
    G = 2,
    RG = 3,
    B = 4,
    RB = 5,
    GB = 6,
    RGB = 7,
    A = 8,
    RA = 9,
    GA = 10,
    RGA = 11,
    BA = 12,
    RBA = 13,
    GBA = 14,
    RGBA = 15,
};
pub const LoadAction = enum(i32) {
    DEFAULT,
    CLEAR,
    LOAD,
    DONTCARE,
};
pub const StoreAction = enum(i32) {
    DEFAULT,
    STORE,
    DONTCARE,
};
pub const ColorAttachmentAction = extern struct {
    load_action: LoadAction = .DEFAULT,
    store_action: StoreAction = .DEFAULT,
    clear_value: Color = .{},
};
pub const DepthAttachmentAction = extern struct {
    load_action: LoadAction = .DEFAULT,
    store_action: StoreAction = .DEFAULT,
    clear_value: f32 = 0.0,
};
pub const StencilAttachmentAction = extern struct {
    load_action: LoadAction = .DEFAULT,
    store_action: StoreAction = .DEFAULT,
    clear_value: u8 = 0,
};
pub const PassAction = extern struct {
    _start_canary: u32 = 0,
    colors: [4]ColorAttachmentAction = [_]ColorAttachmentAction{.{}} ** 4,
    depth: DepthAttachmentAction = .{},
    stencil: StencilAttachmentAction = .{},
    _end_canary: u32 = 0,
};
pub const StageBindings = extern struct {
    images: [12]Image = [_]Image{.{}} ** 12,
    samplers: [8]Sampler = [_]Sampler{.{}} ** 8,
};
pub const Bindings = extern struct {
    _start_canary: u32 = 0,
    vertex_buffers: [8]Buffer = [_]Buffer{.{}} ** 8,
    vertex_buffer_offsets: [8]i32 = [_]i32{0} ** 8,
    index_buffer: Buffer = .{},
    index_buffer_offset: i32 = 0,
    vs: StageBindings = .{ },
    fs: StageBindings = .{ },
    _end_canary: u32 = 0,
};
pub const BufferDesc = extern struct {
    _start_canary: u32 = 0,
    size: usize = 0,
    type: BufferType = .DEFAULT,
    usage: Usage = .DEFAULT,
    data: Range = .{},
    label: [*c]const u8 = null,
    gl_buffers: [2]u32 = [_]u32{0} ** 2,
    mtl_buffers: [2]?*const anyopaque = [_]?*const anyopaque{null} ** 2,
    d3d11_buffer: ?*const anyopaque = null,
    wgpu_buffer: ?*const anyopaque = null,
    _end_canary: u32 = 0,
};
pub const ImageData = extern struct {
    subimage: [6][16]Range = [_][16]Range{[_]Range{.{}} ** 16} ** 6,
};
pub const ImageDesc = extern struct {
    _start_canary: u32 = 0,
    type: ImageType = .DEFAULT,
    render_target: bool = false,
    width: i32 = 0,
    height: i32 = 0,
    num_slices: i32 = 0,
    num_mipmaps: i32 = 0,
    usage: Usage = .DEFAULT,
    pixel_format: PixelFormat = .DEFAULT,
    sample_count: i32 = 0,
<<<<<<< HEAD
    min_filter: Filter = .DEFAULT,
    mag_filter: Filter = .DEFAULT,
    wrap_u: Wrap = .DEFAULT,
    wrap_v: Wrap = .DEFAULT,
    wrap_w: Wrap = .DEFAULT,
    border_color: BorderColor = .DEFAULT,
    max_anisotropy: u32 = 0,
    min_lod: f32 = 0.0,
    max_lod: f32 = 0.0,
    data: ImageData = .{},
=======
    data: ImageData = .{ },
>>>>>>> 7e723128
    label: [*c]const u8 = null,
    gl_textures: [2]u32 = [_]u32{0} ** 2,
    gl_texture_target: u32 = 0,
    mtl_textures: [2]?*const anyopaque = [_]?*const anyopaque{null} ** 2,
    d3d11_texture: ?*const anyopaque = null,
    d3d11_shader_resource_view: ?*const anyopaque = null,
    wgpu_texture: ?*const anyopaque = null,
    _end_canary: u32 = 0,
};
pub const SamplerDesc = extern struct {
    _start_canary: u32 = 0,
    min_filter: Filter = .DEFAULT,
    mag_filter: Filter = .DEFAULT,
    mipmap_filter: Filter = .DEFAULT,
    wrap_u: Wrap = .DEFAULT,
    wrap_v: Wrap = .DEFAULT,
    wrap_w: Wrap = .DEFAULT,
    min_lod: f32 = 0.0,
    max_lod: f32 = 0.0,
    border_color: BorderColor = .DEFAULT,
    compare: CompareFunc = .DEFAULT,
    max_anisotropy: u32 = 0,
    label: [*c]const u8 = null,
    gl_sampler: u32 = 0,
    mtl_sampler: ?*const anyopaque = null,
    d3d11_sampler: ?*const anyopaque = null,
    wgpu_sampler: ?*const anyopaque = null,
    _end_canary: u32 = 0,
};
pub const ShaderAttrDesc = extern struct {
    name: [*c]const u8 = null,
    sem_name: [*c]const u8 = null,
    sem_index: i32 = 0,
};
pub const ShaderUniformDesc = extern struct {
    name: [*c]const u8 = null,
    type: UniformType = .INVALID,
    array_count: i32 = 0,
};
pub const ShaderUniformBlockDesc = extern struct {
    size: usize = 0,
    layout: UniformLayout = .DEFAULT,
    uniforms: [16]ShaderUniformDesc = [_]ShaderUniformDesc{.{}} ** 16,
};
pub const ShaderImageDesc = extern struct {
    used: bool = false,
    multisampled: bool = false,
    image_type: ImageType = .DEFAULT,
    sample_type: ImageSampleType = .DEFAULT,
};
pub const ShaderSamplerDesc = extern struct {
    used: bool = false,
    sampler_type: SamplerType = .DEFAULT,
};
pub const ShaderImageSamplerPairDesc = extern struct {
    used: bool = false,
    image_slot: i32 = 0,
    sampler_slot: i32 = 0,
    glsl_name: [*c]const u8 = null,
};
pub const ShaderStageDesc = extern struct {
    source: [*c]const u8 = null,
    bytecode: Range = .{},
    entry: [*c]const u8 = null,
    d3d11_target: [*c]const u8 = null,
    uniform_blocks: [4]ShaderUniformBlockDesc = [_]ShaderUniformBlockDesc{.{}} ** 4,
    images: [12]ShaderImageDesc = [_]ShaderImageDesc{.{}} ** 12,
    samplers: [8]ShaderSamplerDesc = [_]ShaderSamplerDesc{.{}} ** 8,
    image_sampler_pairs: [12]ShaderImageSamplerPairDesc = [_]ShaderImageSamplerPairDesc{.{}} ** 12,
};
pub const ShaderDesc = extern struct {
    _start_canary: u32 = 0,
    attrs: [16]ShaderAttrDesc = [_]ShaderAttrDesc{.{}} ** 16,
    vs: ShaderStageDesc = .{},
    fs: ShaderStageDesc = .{},
    label: [*c]const u8 = null,
    _end_canary: u32 = 0,
};
pub const VertexBufferLayoutState = extern struct {
    stride: i32 = 0,
    step_func: VertexStep = .DEFAULT,
    step_rate: i32 = 0,
    __pad: [2]u32 = [_]u32{0} ** 2,
};
pub const VertexAttrState = extern struct {
    buffer_index: i32 = 0,
    offset: i32 = 0,
    format: VertexFormat = .INVALID,
    __pad: [2]u32 = [_]u32{0} ** 2,
};
pub const VertexLayoutState = extern struct {
    buffers: [8]VertexBufferLayoutState = [_]VertexBufferLayoutState{.{}} ** 8,
    attrs: [16]VertexAttrState = [_]VertexAttrState{.{}} ** 16,
};
pub const StencilFaceState = extern struct {
    compare: CompareFunc = .DEFAULT,
    fail_op: StencilOp = .DEFAULT,
    depth_fail_op: StencilOp = .DEFAULT,
    pass_op: StencilOp = .DEFAULT,
};
pub const StencilState = extern struct {
    enabled: bool = false,
    front: StencilFaceState = .{},
    back: StencilFaceState = .{},
    read_mask: u8 = 0,
    write_mask: u8 = 0,
    ref: u8 = 0,
};
pub const DepthState = extern struct {
    pixel_format: PixelFormat = .DEFAULT,
    compare: CompareFunc = .DEFAULT,
    write_enabled: bool = false,
    bias: f32 = 0.0,
    bias_slope_scale: f32 = 0.0,
    bias_clamp: f32 = 0.0,
};
pub const BlendState = extern struct {
    enabled: bool = false,
    src_factor_rgb: BlendFactor = .DEFAULT,
    dst_factor_rgb: BlendFactor = .DEFAULT,
    op_rgb: BlendOp = .DEFAULT,
    src_factor_alpha: BlendFactor = .DEFAULT,
    dst_factor_alpha: BlendFactor = .DEFAULT,
    op_alpha: BlendOp = .DEFAULT,
};
pub const ColorTargetState = extern struct {
    pixel_format: PixelFormat = .DEFAULT,
    write_mask: ColorMask = .DEFAULT,
    blend: BlendState = .{},
};
pub const PipelineDesc = extern struct {
    _start_canary: u32 = 0,
<<<<<<< HEAD
    shader: Shader = .{},
    layout: LayoutDesc = .{},
    depth: DepthState = .{},
    stencil: StencilState = .{},
=======
    shader: Shader = .{ },
    layout: VertexLayoutState = .{ },
    depth: DepthState = .{ },
    stencil: StencilState = .{ },
>>>>>>> 7e723128
    color_count: i32 = 0,
    colors: [4]ColorTargetState = [_]ColorTargetState{.{}} ** 4,
    primitive_type: PrimitiveType = .DEFAULT,
    index_type: IndexType = .DEFAULT,
    cull_mode: CullMode = .DEFAULT,
    face_winding: FaceWinding = .DEFAULT,
    sample_count: i32 = 0,
    blend_color: Color = .{},
    alpha_to_coverage_enabled: bool = false,
    label: [*c]const u8 = null,
    _end_canary: u32 = 0,
};
pub const PassAttachmentDesc = extern struct {
    image: Image = .{},
    mip_level: i32 = 0,
    slice: i32 = 0,
};
pub const PassDesc = extern struct {
    _start_canary: u32 = 0,
    color_attachments: [4]PassAttachmentDesc = [_]PassAttachmentDesc{.{}} ** 4,
    resolve_attachments: [4]PassAttachmentDesc = [_]PassAttachmentDesc{.{}} ** 4,
    depth_stencil_attachment: PassAttachmentDesc = .{},
    label: [*c]const u8 = null,
    _end_canary: u32 = 0,
};
pub const SlotInfo = extern struct {
    state: ResourceState = .INITIAL,
    res_id: u32 = 0,
    ctx_id: u32 = 0,
};
pub const BufferInfo = extern struct {
    slot: SlotInfo = .{},
    update_frame_index: u32 = 0,
    append_frame_index: u32 = 0,
    append_pos: i32 = 0,
    append_overflow: bool = false,
    num_slots: i32 = 0,
    active_slot: i32 = 0,
};
pub const ImageInfo = extern struct {
    slot: SlotInfo = .{},
    upd_frame_index: u32 = 0,
    num_slots: i32 = 0,
    active_slot: i32 = 0,
};
pub const SamplerInfo = extern struct {
    slot: SlotInfo = .{ },
};
pub const ShaderInfo = extern struct {
    slot: SlotInfo = .{},
};
pub const PipelineInfo = extern struct {
    slot: SlotInfo = .{},
};
pub const PassInfo = extern struct {
    slot: SlotInfo = .{},
};
pub const LogItem = enum(i32) {
    OK,
    MALLOC_FAILED,
    GL_TEXTURE_FORMAT_NOT_SUPPORTED,
    GL_3D_TEXTURES_NOT_SUPPORTED,
    GL_ARRAY_TEXTURES_NOT_SUPPORTED,
    GL_SHADER_COMPILATION_FAILED,
    GL_SHADER_LINKING_FAILED,
    GL_VERTEX_ATTRIBUTE_NOT_FOUND_IN_SHADER,
    GL_TEXTURE_NAME_NOT_FOUND_IN_SHADER,
    GL_FRAMEBUFFER_INCOMPLETE,
    GL_MSAA_FRAMEBUFFER_INCOMPLETE,
    D3D11_CREATE_BUFFER_FAILED,
    D3D11_CREATE_DEPTH_TEXTURE_UNSUPPORTED_PIXEL_FORMAT,
    D3D11_CREATE_DEPTH_TEXTURE_FAILED,
    D3D11_CREATE_2D_TEXTURE_UNSUPPORTED_PIXEL_FORMAT,
    D3D11_CREATE_2D_TEXTURE_FAILED,
    D3D11_CREATE_2D_SRV_FAILED,
    D3D11_CREATE_3D_TEXTURE_UNSUPPORTED_PIXEL_FORMAT,
    D3D11_CREATE_3D_TEXTURE_FAILED,
    D3D11_CREATE_3D_SRV_FAILED,
    D3D11_CREATE_MSAA_TEXTURE_FAILED,
    D3D11_CREATE_SAMPLER_STATE_FAILED,
    D3D11_LOAD_D3DCOMPILER_47_DLL_FAILED,
    D3D11_SHADER_COMPILATION_FAILED,
    D3D11_SHADER_COMPILATION_OUTPUT,
    D3D11_CREATE_CONSTANT_BUFFER_FAILED,
    D3D11_CREATE_INPUT_LAYOUT_FAILED,
    D3D11_CREATE_RASTERIZER_STATE_FAILED,
    D3D11_CREATE_DEPTH_STENCIL_STATE_FAILED,
    D3D11_CREATE_BLEND_STATE_FAILED,
    D3D11_CREATE_RTV_FAILED,
    D3D11_CREATE_DSV_FAILED,
    D3D11_MAP_FOR_UPDATE_BUFFER_FAILED,
    D3D11_MAP_FOR_APPEND_BUFFER_FAILED,
    D3D11_MAP_FOR_UPDATE_IMAGE_FAILED,
    METAL_TEXTURE_FORMAT_NOT_SUPPORTED,
    METAL_SHADER_COMPILATION_FAILED,
    METAL_SHADER_CREATION_FAILED,
    METAL_SHADER_COMPILATION_OUTPUT,
    METAL_VERTEX_SHADER_ENTRY_NOT_FOUND,
    METAL_FRAGMENT_SHADER_ENTRY_NOT_FOUND,
    METAL_CREATE_RPS_FAILED,
    METAL_CREATE_RPS_OUTPUT,
    WGPU_MAP_UNIFORM_BUFFER_FAILED,
    WGPU_STAGING_BUFFER_FULL_COPY_TO_BUFFER,
    WGPU_STAGING_BUFFER_FULL_COPY_TO_TEXTURE,
    WGPU_RESET_STATE_CACHE_FIXME,
    WGPU_ACTIVATE_CONTEXT_FIXME,
    UNINIT_BUFFER_ACTIVE_CONTEXT_MISMATCH,
    UNINIT_IMAGE_ACTIVE_CONTEXT_MISMATCH,
    UNINIT_SAMPLER_ACTIVE_CONTEXT_MISMATCH,
    UNINIT_SHADER_ACTIVE_CONTEXT_MISMATCH,
    UNINIT_PIPELINE_ACTIVE_CONTEXT_MISMATCH,
    UNINIT_PASS_ACTIVE_CONTEXT_MISMATCH,
    IDENTICAL_COMMIT_LISTENER,
    COMMIT_LISTENER_ARRAY_FULL,
    TRACE_HOOKS_NOT_ENABLED,
    DEALLOC_BUFFER_INVALID_STATE,
    DEALLOC_IMAGE_INVALID_STATE,
    DEALLOC_SAMPLER_INVALID_STATE,
    DEALLOC_SHADER_INVALID_STATE,
    DEALLOC_PIPELINE_INVALID_STATE,
    DEALLOC_PASS_INVALID_STATE,
    INIT_BUFFER_INVALID_STATE,
    INIT_IMAGE_INVALID_STATE,
    INIT_SAMPLER_INVALID_STATE,
    INIT_SHADER_INVALID_STATE,
    INIT_PIPELINE_INVALID_STATE,
    INIT_PASS_INVALID_STATE,
    UNINIT_BUFFER_INVALID_STATE,
    UNINIT_IMAGE_INVALID_STATE,
    UNINIT_SAMPLER_INVALID_STATE,
    UNINIT_SHADER_INVALID_STATE,
    UNINIT_PIPELINE_INVALID_STATE,
    UNINIT_PASS_INVALID_STATE,
    FAIL_BUFFER_INVALID_STATE,
    FAIL_IMAGE_INVALID_STATE,
    FAIL_SAMPLER_INVALID_STATE,
    FAIL_SHADER_INVALID_STATE,
    FAIL_PIPELINE_INVALID_STATE,
    FAIL_PASS_INVALID_STATE,
    BUFFER_POOL_EXHAUSTED,
    IMAGE_POOL_EXHAUSTED,
    SAMPLER_POOL_EXHAUSTED,
    SHADER_POOL_EXHAUSTED,
    PIPELINE_POOL_EXHAUSTED,
    PASS_POOL_EXHAUSTED,
    DRAW_WITHOUT_BINDINGS,
    VALIDATE_BUFFERDESC_CANARY,
    VALIDATE_BUFFERDESC_SIZE,
    VALIDATE_BUFFERDESC_DATA,
    VALIDATE_BUFFERDESC_DATA_SIZE,
    VALIDATE_BUFFERDESC_NO_DATA,
    VALIDATE_IMAGEDATA_NODATA,
    VALIDATE_IMAGEDATA_DATA_SIZE,
    VALIDATE_IMAGEDESC_CANARY,
    VALIDATE_IMAGEDESC_WIDTH,
    VALIDATE_IMAGEDESC_HEIGHT,
    VALIDATE_IMAGEDESC_RT_PIXELFORMAT,
    VALIDATE_IMAGEDESC_NONRT_PIXELFORMAT,
    VALIDATE_IMAGEDESC_MSAA_BUT_NO_RT,
    VALIDATE_IMAGEDESC_NO_MSAA_RT_SUPPORT,
    VALIDATE_IMAGEDESC_MSAA_NUM_MIPMAPS,
    VALIDATE_IMAGEDESC_MSAA_3D_IMAGE,
    VALIDATE_IMAGEDESC_DEPTH_3D_IMAGE,
    VALIDATE_IMAGEDESC_RT_IMMUTABLE,
    VALIDATE_IMAGEDESC_RT_NO_DATA,
    VALIDATE_IMAGEDESC_INJECTED_NO_DATA,
    VALIDATE_IMAGEDESC_DYNAMIC_NO_DATA,
    VALIDATE_IMAGEDESC_COMPRESSED_IMMUTABLE,
    VALIDATE_SAMPLERDESC_CANARY,
    VALIDATE_SAMPLERDESC_MINFILTER_NONE,
    VALIDATE_SAMPLERDESC_MAGFILTER_NONE,
    VALIDATE_SHADERDESC_CANARY,
    VALIDATE_SHADERDESC_SOURCE,
    VALIDATE_SHADERDESC_BYTECODE,
    VALIDATE_SHADERDESC_SOURCE_OR_BYTECODE,
    VALIDATE_SHADERDESC_NO_BYTECODE_SIZE,
    VALIDATE_SHADERDESC_NO_CONT_UBS,
    VALIDATE_SHADERDESC_NO_CONT_UB_MEMBERS,
    VALIDATE_SHADERDESC_NO_UB_MEMBERS,
    VALIDATE_SHADERDESC_UB_MEMBER_NAME,
    VALIDATE_SHADERDESC_UB_SIZE_MISMATCH,
    VALIDATE_SHADERDESC_UB_ARRAY_COUNT,
    VALIDATE_SHADERDESC_UB_STD140_ARRAY_TYPE,
    VALIDATE_SHADERDESC_NO_CONT_IMAGES,
    VALIDATE_SHADERDESC_NO_CONT_SAMPLERS,
    VALIDATE_SHADERDESC_IMAGE_SAMPLER_PAIR_IMAGE_SLOT_OUT_OF_RANGE,
    VALIDATE_SHADERDESC_IMAGE_SAMPLER_PAIR_SAMPLER_SLOT_OUT_OF_RANGE,
    VALIDATE_SHADERDESC_IMAGE_SAMPLER_PAIR_NAME_REQUIRED_FOR_GL,
    VALIDATE_SHADERDESC_IMAGE_SAMPLER_PAIR_HAS_NAME_BUT_NOT_USED,
    VALIDATE_SHADERDESC_IMAGE_SAMPLER_PAIR_HAS_IMAGE_BUT_NOT_USED,
    VALIDATE_SHADERDESC_IMAGE_SAMPLER_PAIR_HAS_SAMPLER_BUT_NOT_USED,
    VALIDATE_SHADERDESC_IMAGE_NOT_REFERENCED_BY_IMAGE_SAMPLER_PAIRS,
    VALIDATE_SHADERDESC_SAMPLER_NOT_REFERENCED_BY_IMAGE_SAMPLER_PAIRS,
    VALIDATE_SHADERDESC_NO_CONT_IMAGE_SAMPLER_PAIRS,
    VALIDATE_SHADERDESC_ATTR_SEMANTICS,
    VALIDATE_SHADERDESC_ATTR_STRING_TOO_LONG,
    VALIDATE_PIPELINEDESC_CANARY,
    VALIDATE_PIPELINEDESC_SHADER,
    VALIDATE_PIPELINEDESC_NO_ATTRS,
    VALIDATE_PIPELINEDESC_LAYOUT_STRIDE4,
    VALIDATE_PIPELINEDESC_ATTR_SEMANTICS,
    VALIDATE_PASSDESC_CANARY,
    VALIDATE_PASSDESC_NO_ATTACHMENTS,
    VALIDATE_PASSDESC_NO_CONT_COLOR_ATTS,
    VALIDATE_PASSDESC_IMAGE,
    VALIDATE_PASSDESC_MIPLEVEL,
    VALIDATE_PASSDESC_FACE,
    VALIDATE_PASSDESC_LAYER,
    VALIDATE_PASSDESC_SLICE,
    VALIDATE_PASSDESC_IMAGE_NO_RT,
    VALIDATE_PASSDESC_COLOR_INV_PIXELFORMAT,
    VALIDATE_PASSDESC_DEPTH_INV_PIXELFORMAT,
    VALIDATE_PASSDESC_IMAGE_SIZES,
    VALIDATE_PASSDESC_IMAGE_SAMPLE_COUNTS,
    VALIDATE_PASSDESC_RESOLVE_COLOR_IMAGE_MSAA,
    VALIDATE_PASSDESC_RESOLVE_IMAGE,
    VALIDATE_PASSDESC_RESOLVE_SAMPLE_COUNT,
    VALIDATE_PASSDESC_RESOLVE_MIPLEVEL,
    VALIDATE_PASSDESC_RESOLVE_FACE,
    VALIDATE_PASSDESC_RESOLVE_LAYER,
    VALIDATE_PASSDESC_RESOLVE_SLICE,
    VALIDATE_PASSDESC_RESOLVE_IMAGE_NO_RT,
    VALIDATE_PASSDESC_RESOLVE_IMAGE_SIZES,
    VALIDATE_PASSDESC_RESOLVE_IMAGE_FORMAT,
    VALIDATE_PASSDESC_DEPTH_IMAGE,
    VALIDATE_PASSDESC_DEPTH_MIPLEVEL,
    VALIDATE_PASSDESC_DEPTH_FACE,
    VALIDATE_PASSDESC_DEPTH_LAYER,
    VALIDATE_PASSDESC_DEPTH_SLICE,
    VALIDATE_PASSDESC_DEPTH_IMAGE_NO_RT,
    VALIDATE_PASSDESC_DEPTH_IMAGE_SIZES,
    VALIDATE_PASSDESC_DEPTH_IMAGE_SAMPLE_COUNT,
    VALIDATE_BEGINPASS_PASS,
    VALIDATE_BEGINPASS_COLOR_ATTACHMENT_IMAGE,
    VALIDATE_BEGINPASS_RESOLVE_ATTACHMENT_IMAGE,
    VALIDATE_BEGINPASS_DEPTHSTENCIL_ATTACHMENT_IMAGE,
    VALIDATE_APIP_PIPELINE_VALID_ID,
    VALIDATE_APIP_PIPELINE_EXISTS,
    VALIDATE_APIP_PIPELINE_VALID,
    VALIDATE_APIP_SHADER_EXISTS,
    VALIDATE_APIP_SHADER_VALID,
    VALIDATE_APIP_ATT_COUNT,
    VALIDATE_APIP_COLOR_FORMAT,
    VALIDATE_APIP_DEPTH_FORMAT,
    VALIDATE_APIP_SAMPLE_COUNT,
    VALIDATE_ABND_PIPELINE,
    VALIDATE_ABND_PIPELINE_EXISTS,
    VALIDATE_ABND_PIPELINE_VALID,
    VALIDATE_ABND_VBS,
    VALIDATE_ABND_VB_EXISTS,
    VALIDATE_ABND_VB_TYPE,
    VALIDATE_ABND_VB_OVERFLOW,
    VALIDATE_ABND_NO_IB,
    VALIDATE_ABND_IB,
    VALIDATE_ABND_IB_EXISTS,
    VALIDATE_ABND_IB_TYPE,
    VALIDATE_ABND_IB_OVERFLOW,
    VALIDATE_ABND_VS_EXPECTED_IMAGE_BINDING,
    VALIDATE_ABND_VS_IMG_EXISTS,
    VALIDATE_ABND_VS_IMAGE_TYPE_MISMATCH,
    VALIDATE_ABND_VS_IMAGE_MSAA,
    VALIDATE_ABND_VS_UNEXPECTED_IMAGE_BINDING,
    VALIDATE_ABND_VS_EXPECTED_SAMPLER_BINDING,
    VALIDATE_ABND_VS_UNEXPECTED_SAMPLER_COMPARE_NEVER,
    VALIDATE_ABND_VS_EXPECTED_SAMPLER_COMPARE_NEVER,
    VALIDATE_ABND_VS_UNEXPECTED_SAMPLER_BINDING,
    VALIDATE_ABND_VS_SMP_EXISTS,
    VALIDATE_ABND_VS_IMG_SMP_MIPMAPS,
    VALIDATE_ABND_FS_EXPECTED_IMAGE_BINDING,
    VALIDATE_ABND_FS_IMG_EXISTS,
    VALIDATE_ABND_FS_IMAGE_TYPE_MISMATCH,
    VALIDATE_ABND_FS_IMAGE_MSAA,
    VALIDATE_ABND_FS_UNEXPECTED_IMAGE_BINDING,
    VALIDATE_ABND_FS_EXPECTED_SAMPLER_BINDING,
    VALIDATE_ABND_FS_UNEXPECTED_SAMPLER_COMPARE_NEVER,
    VALIDATE_ABND_FS_EXPECTED_SAMPLER_COMPARE_NEVER,
    VALIDATE_ABND_FS_UNEXPECTED_SAMPLER_BINDING,
    VALIDATE_ABND_FS_SMP_EXISTS,
    VALIDATE_ABND_FS_IMG_SMP_MIPMAPS,
    VALIDATE_AUB_NO_PIPELINE,
    VALIDATE_AUB_NO_UB_AT_SLOT,
    VALIDATE_AUB_SIZE,
    VALIDATE_UPDATEBUF_USAGE,
    VALIDATE_UPDATEBUF_SIZE,
    VALIDATE_UPDATEBUF_ONCE,
    VALIDATE_UPDATEBUF_APPEND,
    VALIDATE_APPENDBUF_USAGE,
    VALIDATE_APPENDBUF_SIZE,
    VALIDATE_APPENDBUF_UPDATE,
    VALIDATE_UPDIMG_USAGE,
    VALIDATE_UPDIMG_ONCE,
    VALIDATION_FAILED,
};
pub const MetalContextDesc = extern struct {
    device: ?*const anyopaque = null,
    renderpass_descriptor_cb: ?*const fn () callconv(.C) ?*const anyopaque = null,
    renderpass_descriptor_userdata_cb: ?*const fn (?*anyopaque) callconv(.C) ?*const anyopaque = null,
    drawable_cb: ?*const fn () callconv(.C) ?*const anyopaque = null,
    drawable_userdata_cb: ?*const fn (?*anyopaque) callconv(.C) ?*const anyopaque = null,
    user_data: ?*anyopaque = null,
};
pub const D3d11ContextDesc = extern struct {
    device: ?*const anyopaque = null,
    device_context: ?*const anyopaque = null,
    render_target_view_cb: ?*const fn () callconv(.C) ?*const anyopaque = null,
    render_target_view_userdata_cb: ?*const fn (?*anyopaque) callconv(.C) ?*const anyopaque = null,
    depth_stencil_view_cb: ?*const fn () callconv(.C) ?*const anyopaque = null,
    depth_stencil_view_userdata_cb: ?*const fn (?*anyopaque) callconv(.C) ?*const anyopaque = null,
    user_data: ?*anyopaque = null,
};
pub const WgpuContextDesc = extern struct {
    device: ?*const anyopaque = null,
    render_view_cb: ?*const fn () callconv(.C) ?*const anyopaque = null,
    render_view_userdata_cb: ?*const fn (?*anyopaque) callconv(.C) ?*const anyopaque = null,
    resolve_view_cb: ?*const fn () callconv(.C) ?*const anyopaque = null,
    resolve_view_userdata_cb: ?*const fn (?*anyopaque) callconv(.C) ?*const anyopaque = null,
    depth_stencil_view_cb: ?*const fn () callconv(.C) ?*const anyopaque = null,
    depth_stencil_view_userdata_cb: ?*const fn (?*anyopaque) callconv(.C) ?*const anyopaque = null,
    user_data: ?*anyopaque = null,
};
pub const ContextDesc = extern struct {
    color_format: i32 = 0,
    depth_format: i32 = 0,
    sample_count: i32 = 0,
    metal: MetalContextDesc = .{},
    d3d11: D3d11ContextDesc = .{},
    wgpu: WgpuContextDesc = .{},
};
pub const CommitListener = extern struct {
    func: ?*const fn (?*anyopaque) callconv(.C) void = null,
    user_data: ?*anyopaque = null,
};
pub const Allocator = extern struct {
    alloc: ?*const fn (usize, ?*anyopaque) callconv(.C) ?*anyopaque = null,
    free: ?*const fn (?*anyopaque, ?*anyopaque) callconv(.C) void = null,
    user_data: ?*anyopaque = null,
};
pub const Logger = extern struct {
    func: ?*const fn ([*c]const u8, u32, u32, [*c]const u8, u32, [*c]const u8, ?*anyopaque) callconv(.C) void = null,
    user_data: ?*anyopaque = null,
};
pub const Desc = extern struct {
    _start_canary: u32 = 0,
    buffer_pool_size: i32 = 0,
    image_pool_size: i32 = 0,
    sampler_pool_size: i32 = 0,
    shader_pool_size: i32 = 0,
    pipeline_pool_size: i32 = 0,
    pass_pool_size: i32 = 0,
    context_pool_size: i32 = 0,
    uniform_buffer_size: i32 = 0,
    staging_buffer_size: i32 = 0,
    max_commit_listeners: i32 = 0,
    disable_validation: bool = false,
<<<<<<< HEAD
    allocator: Allocator = .{},
    logger: Logger = .{},
    context: ContextDesc = .{},
=======
    mtl_force_managed_storage_mode: bool = false,
    allocator: Allocator = .{ },
    logger: Logger = .{ },
    context: ContextDesc = .{ },
>>>>>>> 7e723128
    _end_canary: u32 = 0,
};
pub extern fn sg_setup([*c]const Desc) void;
pub fn setup(desc: Desc) void {
    sg_setup(&desc);
}
pub extern fn sg_shutdown() void;
pub fn shutdown() void {
    sg_shutdown();
}
pub extern fn sg_isvalid() bool;
pub fn isvalid() bool {
    return sg_isvalid();
}
pub extern fn sg_reset_state_cache() void;
pub fn resetStateCache() void {
    sg_reset_state_cache();
}
pub extern fn sg_push_debug_group([*c]const u8) void;
pub fn pushDebugGroup(name: [:0]const u8) void {
    sg_push_debug_group(@ptrCast(name));
}
pub extern fn sg_pop_debug_group() void;
pub fn popDebugGroup() void {
    sg_pop_debug_group();
}
pub extern fn sg_add_commit_listener(CommitListener) bool;
pub fn addCommitListener(listener: CommitListener) bool {
    return sg_add_commit_listener(listener);
}
pub extern fn sg_remove_commit_listener(CommitListener) bool;
pub fn removeCommitListener(listener: CommitListener) bool {
    return sg_remove_commit_listener(listener);
}
pub extern fn sg_make_buffer([*c]const BufferDesc) Buffer;
pub fn makeBuffer(desc: BufferDesc) Buffer {
    return sg_make_buffer(&desc);
}
pub extern fn sg_make_image([*c]const ImageDesc) Image;
pub fn makeImage(desc: ImageDesc) Image {
    return sg_make_image(&desc);
}
pub extern fn sg_make_sampler([*c]const SamplerDesc) Sampler;
pub fn makeSampler(desc: SamplerDesc) Sampler {
    return sg_make_sampler(&desc);
}
pub extern fn sg_make_shader([*c]const ShaderDesc) Shader;
pub fn makeShader(desc: ShaderDesc) Shader {
    return sg_make_shader(&desc);
}
pub extern fn sg_make_pipeline([*c]const PipelineDesc) Pipeline;
pub fn makePipeline(desc: PipelineDesc) Pipeline {
    return sg_make_pipeline(&desc);
}
pub extern fn sg_make_pass([*c]const PassDesc) Pass;
pub fn makePass(desc: PassDesc) Pass {
    return sg_make_pass(&desc);
}
pub extern fn sg_destroy_buffer(Buffer) void;
pub fn destroyBuffer(buf: Buffer) void {
    sg_destroy_buffer(buf);
}
pub extern fn sg_destroy_image(Image) void;
pub fn destroyImage(img: Image) void {
    sg_destroy_image(img);
}
pub extern fn sg_destroy_sampler(Sampler) void;
pub fn destroySampler(smp: Sampler) void {
    sg_destroy_sampler(smp);
}
pub extern fn sg_destroy_shader(Shader) void;
pub fn destroyShader(shd: Shader) void {
    sg_destroy_shader(shd);
}
pub extern fn sg_destroy_pipeline(Pipeline) void;
pub fn destroyPipeline(pip: Pipeline) void {
    sg_destroy_pipeline(pip);
}
pub extern fn sg_destroy_pass(Pass) void;
pub fn destroyPass(pass: Pass) void {
    sg_destroy_pass(pass);
}
pub extern fn sg_update_buffer(Buffer, [*c]const Range) void;
pub fn updateBuffer(buf: Buffer, data: Range) void {
    sg_update_buffer(buf, &data);
}
pub extern fn sg_update_image(Image, [*c]const ImageData) void;
pub fn updateImage(img: Image, data: ImageData) void {
    sg_update_image(img, &data);
}
pub extern fn sg_append_buffer(Buffer, [*c]const Range) i32;
pub fn appendBuffer(buf: Buffer, data: Range) i32 {
    return sg_append_buffer(buf, &data);
}
pub extern fn sg_query_buffer_overflow(Buffer) bool;
pub fn queryBufferOverflow(buf: Buffer) bool {
    return sg_query_buffer_overflow(buf);
}
pub extern fn sg_query_buffer_will_overflow(Buffer, usize) bool;
pub fn queryBufferWillOverflow(buf: Buffer, size: usize) bool {
    return sg_query_buffer_will_overflow(buf, size);
}
pub extern fn sg_begin_default_pass([*c]const PassAction, i32, i32) void;
pub fn beginDefaultPass(pass_action: PassAction, width: i32, height: i32) void {
    sg_begin_default_pass(&pass_action, width, height);
}
pub extern fn sg_begin_default_passf([*c]const PassAction, f32, f32) void;
pub fn beginDefaultPassf(pass_action: PassAction, width: f32, height: f32) void {
    sg_begin_default_passf(&pass_action, width, height);
}
pub extern fn sg_begin_pass(Pass, [*c]const PassAction) void;
pub fn beginPass(pass: Pass, pass_action: PassAction) void {
    sg_begin_pass(pass, &pass_action);
}
pub extern fn sg_apply_viewport(i32, i32, i32, i32, bool) void;
pub fn applyViewport(x: i32, y: i32, width: i32, height: i32, origin_top_left: bool) void {
    sg_apply_viewport(x, y, width, height, origin_top_left);
}
pub extern fn sg_apply_viewportf(f32, f32, f32, f32, bool) void;
pub fn applyViewportf(x: f32, y: f32, width: f32, height: f32, origin_top_left: bool) void {
    sg_apply_viewportf(x, y, width, height, origin_top_left);
}
pub extern fn sg_apply_scissor_rect(i32, i32, i32, i32, bool) void;
pub fn applyScissorRect(x: i32, y: i32, width: i32, height: i32, origin_top_left: bool) void {
    sg_apply_scissor_rect(x, y, width, height, origin_top_left);
}
pub extern fn sg_apply_scissor_rectf(f32, f32, f32, f32, bool) void;
pub fn applyScissorRectf(x: f32, y: f32, width: f32, height: f32, origin_top_left: bool) void {
    sg_apply_scissor_rectf(x, y, width, height, origin_top_left);
}
pub extern fn sg_apply_pipeline(Pipeline) void;
pub fn applyPipeline(pip: Pipeline) void {
    sg_apply_pipeline(pip);
}
pub extern fn sg_apply_bindings([*c]const Bindings) void;
pub fn applyBindings(bindings: Bindings) void {
    sg_apply_bindings(&bindings);
}
pub extern fn sg_apply_uniforms(ShaderStage, u32, [*c]const Range) void;
pub fn applyUniforms(stage: ShaderStage, ub_index: u32, data: Range) void {
    sg_apply_uniforms(stage, ub_index, &data);
}
pub extern fn sg_draw(u32, u32, u32) void;
pub fn draw(base_element: u32, num_elements: u32, num_instances: u32) void {
    sg_draw(base_element, num_elements, num_instances);
}
pub extern fn sg_end_pass() void;
pub fn endPass() void {
    sg_end_pass();
}
pub extern fn sg_commit() void;
pub fn commit() void {
    sg_commit();
}
pub extern fn sg_query_desc() Desc;
pub fn queryDesc() Desc {
    return sg_query_desc();
}
pub extern fn sg_query_backend() Backend;
pub fn queryBackend() Backend {
    return sg_query_backend();
}
pub extern fn sg_query_features() Features;
pub fn queryFeatures() Features {
    return sg_query_features();
}
pub extern fn sg_query_limits() Limits;
pub fn queryLimits() Limits {
    return sg_query_limits();
}
pub extern fn sg_query_pixelformat(PixelFormat) PixelformatInfo;
pub fn queryPixelformat(fmt: PixelFormat) PixelformatInfo {
    return sg_query_pixelformat(fmt);
}
pub extern fn sg_query_buffer_state(Buffer) ResourceState;
pub fn queryBufferState(buf: Buffer) ResourceState {
    return sg_query_buffer_state(buf);
}
pub extern fn sg_query_image_state(Image) ResourceState;
pub fn queryImageState(img: Image) ResourceState {
    return sg_query_image_state(img);
}
pub extern fn sg_query_sampler_state(Sampler) ResourceState;
pub fn querySamplerState(smp: Sampler) ResourceState {
    return sg_query_sampler_state(smp);
}
pub extern fn sg_query_shader_state(Shader) ResourceState;
pub fn queryShaderState(shd: Shader) ResourceState {
    return sg_query_shader_state(shd);
}
pub extern fn sg_query_pipeline_state(Pipeline) ResourceState;
pub fn queryPipelineState(pip: Pipeline) ResourceState {
    return sg_query_pipeline_state(pip);
}
pub extern fn sg_query_pass_state(Pass) ResourceState;
pub fn queryPassState(pass: Pass) ResourceState {
    return sg_query_pass_state(pass);
}
pub extern fn sg_query_buffer_info(Buffer) BufferInfo;
pub fn queryBufferInfo(buf: Buffer) BufferInfo {
    return sg_query_buffer_info(buf);
}
pub extern fn sg_query_image_info(Image) ImageInfo;
pub fn queryImageInfo(img: Image) ImageInfo {
    return sg_query_image_info(img);
}
pub extern fn sg_query_sampler_info(Sampler) SamplerInfo;
pub fn querySamplerInfo(smp: Sampler) SamplerInfo {
    return sg_query_sampler_info(smp);
}
pub extern fn sg_query_shader_info(Shader) ShaderInfo;
pub fn queryShaderInfo(shd: Shader) ShaderInfo {
    return sg_query_shader_info(shd);
}
pub extern fn sg_query_pipeline_info(Pipeline) PipelineInfo;
pub fn queryPipelineInfo(pip: Pipeline) PipelineInfo {
    return sg_query_pipeline_info(pip);
}
pub extern fn sg_query_pass_info(Pass) PassInfo;
pub fn queryPassInfo(pass: Pass) PassInfo {
    return sg_query_pass_info(pass);
}
pub extern fn sg_query_buffer_desc(Buffer) BufferDesc;
pub fn queryBufferDesc(buf: Buffer) BufferDesc {
    return sg_query_buffer_desc(buf);
}
pub extern fn sg_query_image_desc(Image) ImageDesc;
pub fn queryImageDesc(img: Image) ImageDesc {
    return sg_query_image_desc(img);
}
pub extern fn sg_query_sampler_desc(Sampler) SamplerDesc;
pub fn querySamplerDesc(smp: Sampler) SamplerDesc {
    return sg_query_sampler_desc(smp);
}
pub extern fn sg_query_shader_desc(Shader) ShaderDesc;
pub fn queryShaderDesc(shd: Shader) ShaderDesc {
    return sg_query_shader_desc(shd);
}
pub extern fn sg_query_pipeline_desc(Pipeline) PipelineDesc;
pub fn queryPipelineDesc(pip: Pipeline) PipelineDesc {
    return sg_query_pipeline_desc(pip);
}
pub extern fn sg_query_pass_desc(Pass) PassDesc;
pub fn queryPassDesc(pass: Pass) PassDesc {
    return sg_query_pass_desc(pass);
}
pub extern fn sg_query_buffer_defaults([*c]const BufferDesc) BufferDesc;
pub fn queryBufferDefaults(desc: BufferDesc) BufferDesc {
    return sg_query_buffer_defaults(&desc);
}
pub extern fn sg_query_image_defaults([*c]const ImageDesc) ImageDesc;
pub fn queryImageDefaults(desc: ImageDesc) ImageDesc {
    return sg_query_image_defaults(&desc);
}
pub extern fn sg_query_sampler_defaults([*c]const SamplerDesc) SamplerDesc;
pub fn querySamplerDefaults(desc: SamplerDesc) SamplerDesc {
    return sg_query_sampler_defaults(&desc);
}
pub extern fn sg_query_shader_defaults([*c]const ShaderDesc) ShaderDesc;
pub fn queryShaderDefaults(desc: ShaderDesc) ShaderDesc {
    return sg_query_shader_defaults(&desc);
}
pub extern fn sg_query_pipeline_defaults([*c]const PipelineDesc) PipelineDesc;
pub fn queryPipelineDefaults(desc: PipelineDesc) PipelineDesc {
    return sg_query_pipeline_defaults(&desc);
}
pub extern fn sg_query_pass_defaults([*c]const PassDesc) PassDesc;
pub fn queryPassDefaults(desc: PassDesc) PassDesc {
    return sg_query_pass_defaults(&desc);
}
pub extern fn sg_alloc_buffer() Buffer;
pub fn allocBuffer() Buffer {
    return sg_alloc_buffer();
}
pub extern fn sg_alloc_image() Image;
pub fn allocImage() Image {
    return sg_alloc_image();
}
pub extern fn sg_alloc_sampler() Sampler;
pub fn allocSampler() Sampler {
    return sg_alloc_sampler();
}
pub extern fn sg_alloc_shader() Shader;
pub fn allocShader() Shader {
    return sg_alloc_shader();
}
pub extern fn sg_alloc_pipeline() Pipeline;
pub fn allocPipeline() Pipeline {
    return sg_alloc_pipeline();
}
pub extern fn sg_alloc_pass() Pass;
pub fn allocPass() Pass {
    return sg_alloc_pass();
}
pub extern fn sg_dealloc_buffer(Buffer) void;
pub fn deallocBuffer(buf: Buffer) void {
    sg_dealloc_buffer(buf);
}
pub extern fn sg_dealloc_image(Image) void;
pub fn deallocImage(img: Image) void {
    sg_dealloc_image(img);
}
pub extern fn sg_dealloc_sampler(Sampler) void;
pub fn deallocSampler(smp: Sampler) void {
    sg_dealloc_sampler(smp);
}
pub extern fn sg_dealloc_shader(Shader) void;
pub fn deallocShader(shd: Shader) void {
    sg_dealloc_shader(shd);
}
pub extern fn sg_dealloc_pipeline(Pipeline) void;
pub fn deallocPipeline(pip: Pipeline) void {
    sg_dealloc_pipeline(pip);
}
pub extern fn sg_dealloc_pass(Pass) void;
pub fn deallocPass(pass: Pass) void {
    sg_dealloc_pass(pass);
}
pub extern fn sg_init_buffer(Buffer, [*c]const BufferDesc) void;
pub fn initBuffer(buf: Buffer, desc: BufferDesc) void {
    sg_init_buffer(buf, &desc);
}
pub extern fn sg_init_image(Image, [*c]const ImageDesc) void;
pub fn initImage(img: Image, desc: ImageDesc) void {
    sg_init_image(img, &desc);
}
pub extern fn sg_init_sampler(Sampler, [*c]const SamplerDesc) void;
pub fn initSampler(smg: Sampler, desc: SamplerDesc) void {
    sg_init_sampler(smg, &desc);
}
pub extern fn sg_init_shader(Shader, [*c]const ShaderDesc) void;
pub fn initShader(shd: Shader, desc: ShaderDesc) void {
    sg_init_shader(shd, &desc);
}
pub extern fn sg_init_pipeline(Pipeline, [*c]const PipelineDesc) void;
pub fn initPipeline(pip: Pipeline, desc: PipelineDesc) void {
    sg_init_pipeline(pip, &desc);
}
pub extern fn sg_init_pass(Pass, [*c]const PassDesc) void;
pub fn initPass(pass: Pass, desc: PassDesc) void {
    sg_init_pass(pass, &desc);
}
pub extern fn sg_uninit_buffer(Buffer) void;
pub fn uninitBuffer(buf: Buffer) void {
    sg_uninit_buffer(buf);
}
pub extern fn sg_uninit_image(Image) void;
pub fn uninitImage(img: Image) void {
    sg_uninit_image(img);
}
pub extern fn sg_uninit_sampler(Sampler) void;
pub fn uninitSampler(smp: Sampler) void {
    sg_uninit_sampler(smp);
}
pub extern fn sg_uninit_shader(Shader) void;
pub fn uninitShader(shd: Shader) void {
    sg_uninit_shader(shd);
}
pub extern fn sg_uninit_pipeline(Pipeline) void;
pub fn uninitPipeline(pip: Pipeline) void {
    sg_uninit_pipeline(pip);
}
pub extern fn sg_uninit_pass(Pass) void;
pub fn uninitPass(pass: Pass) void {
    sg_uninit_pass(pass);
}
pub extern fn sg_fail_buffer(Buffer) void;
pub fn failBuffer(buf: Buffer) void {
    sg_fail_buffer(buf);
}
pub extern fn sg_fail_image(Image) void;
pub fn failImage(img: Image) void {
    sg_fail_image(img);
}
pub extern fn sg_fail_sampler(Sampler) void;
pub fn failSampler(smp: Sampler) void {
    sg_fail_sampler(smp);
}
pub extern fn sg_fail_shader(Shader) void;
pub fn failShader(shd: Shader) void {
    sg_fail_shader(shd);
}
pub extern fn sg_fail_pipeline(Pipeline) void;
pub fn failPipeline(pip: Pipeline) void {
    sg_fail_pipeline(pip);
}
pub extern fn sg_fail_pass(Pass) void;
pub fn failPass(pass: Pass) void {
    sg_fail_pass(pass);
}
pub extern fn sg_setup_context() Context;
pub fn setupContext() Context {
    return sg_setup_context();
}
pub extern fn sg_activate_context(Context) void;
pub fn activateContext(ctx_id: Context) void {
    sg_activate_context(ctx_id);
}
pub extern fn sg_discard_context(Context) void;
pub fn discardContext(ctx_id: Context) void {
    sg_discard_context(ctx_id);
}
pub extern fn sg_d3d11_device() ?*const anyopaque;
pub fn d3d11Device() ?*const anyopaque {
    return sg_d3d11_device();
}
pub extern fn sg_mtl_device() ?*const anyopaque;
pub fn mtlDevice() ?*const anyopaque {
    return sg_mtl_device();
}
pub extern fn sg_mtl_render_command_encoder() ?*const anyopaque;
pub fn mtlRenderCommandEncoder() ?*const anyopaque {
    return sg_mtl_render_command_encoder();
}<|MERGE_RESOLUTION|>--- conflicted
+++ resolved
@@ -437,8 +437,8 @@
     vertex_buffer_offsets: [8]i32 = [_]i32{0} ** 8,
     index_buffer: Buffer = .{},
     index_buffer_offset: i32 = 0,
-    vs: StageBindings = .{ },
-    fs: StageBindings = .{ },
+    vs: StageBindings = .{},
+    fs: StageBindings = .{},
     _end_canary: u32 = 0,
 };
 pub const BufferDesc = extern struct {
@@ -468,20 +468,7 @@
     usage: Usage = .DEFAULT,
     pixel_format: PixelFormat = .DEFAULT,
     sample_count: i32 = 0,
-<<<<<<< HEAD
-    min_filter: Filter = .DEFAULT,
-    mag_filter: Filter = .DEFAULT,
-    wrap_u: Wrap = .DEFAULT,
-    wrap_v: Wrap = .DEFAULT,
-    wrap_w: Wrap = .DEFAULT,
-    border_color: BorderColor = .DEFAULT,
-    max_anisotropy: u32 = 0,
-    min_lod: f32 = 0.0,
-    max_lod: f32 = 0.0,
     data: ImageData = .{},
-=======
-    data: ImageData = .{ },
->>>>>>> 7e723128
     label: [*c]const u8 = null,
     gl_textures: [2]u32 = [_]u32{0} ** 2,
     gl_texture_target: u32 = 0,
@@ -614,17 +601,10 @@
 };
 pub const PipelineDesc = extern struct {
     _start_canary: u32 = 0,
-<<<<<<< HEAD
     shader: Shader = .{},
-    layout: LayoutDesc = .{},
+    layout: VertexLayoutState = .{},
     depth: DepthState = .{},
     stencil: StencilState = .{},
-=======
-    shader: Shader = .{ },
-    layout: VertexLayoutState = .{ },
-    depth: DepthState = .{ },
-    stencil: StencilState = .{ },
->>>>>>> 7e723128
     color_count: i32 = 0,
     colors: [4]ColorTargetState = [_]ColorTargetState{.{}} ** 4,
     primitive_type: PrimitiveType = .DEFAULT,
@@ -671,7 +651,7 @@
     active_slot: i32 = 0,
 };
 pub const SamplerInfo = extern struct {
-    slot: SlotInfo = .{ },
+    slot: SlotInfo = .{},
 };
 pub const ShaderInfo = extern struct {
     slot: SlotInfo = .{},
@@ -979,16 +959,10 @@
     staging_buffer_size: i32 = 0,
     max_commit_listeners: i32 = 0,
     disable_validation: bool = false,
-<<<<<<< HEAD
+    mtl_force_managed_storage_mode: bool = false,
     allocator: Allocator = .{},
     logger: Logger = .{},
     context: ContextDesc = .{},
-=======
-    mtl_force_managed_storage_mode: bool = false,
-    allocator: Allocator = .{ },
-    logger: Logger = .{ },
-    context: ContextDesc = .{ },
->>>>>>> 7e723128
     _end_canary: u32 = 0,
 };
 pub extern fn sg_setup([*c]const Desc) void;
