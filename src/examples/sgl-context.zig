//------------------------------------------------------------------------------
//  sgl-context.zig
//
//  Demonstrates how to render into different render passes with sokol-gl.
//  using contexts.
//------------------------------------------------------------------------------
const sokol = @import("sokol");
const slog = sokol.log;
const sg = sokol.gfx;
const sapp = sokol.app;
const sgapp = sokol.app_gfx_glue;
const sgl = sokol.gl;
const math = @import("std").math;

const state = struct {
    const offscreen = struct {
        var pass_action: sg.PassAction = .{};
        var pass: sg.Pass = .{};
        var img: sg.Image = .{};
        var sgl_ctx: sgl.Context = .{};
    };
    const display = struct {
        var pass_action: sg.PassAction = .{};
        var sgl_pip: sgl.Pipeline = .{};
    };
};

const offscreen_pixel_format = sg.PixelFormat.RGBA8;
const offscreen_sample_count = 1;
const offscreen_width = 32;
const offscreen_height = 32;

export fn init() void {
    // setup sokol-gfx
    sg.setup(.{
        .context = sgapp.context(),
        .logger = .{ .func = slog.func },
    });

    // setup sokol-gl with the default context compatible with the default
    // render pass (which means just keep pixelformats and sample count at defaults)
    //
    // reduce the vertex- and command-count though, otherwise we just waste memory
    //
    sgl.setup(.{
        .max_vertices = 64,
        .max_commands = 16,
        .logger = .{ .func = slog.func },
    });

    // initialize a pass action struct for the default pass to clear to a light-blue color
    state.display.pass_action.colors[0] = .{
<<<<<<< HEAD
        .action = .CLEAR,
        .value = .{ .r = 0.5, .g = 0.7, .b = 1, .a = 1 },
=======
        .load_action = .CLEAR, .clear_value = .{ .r=0.5, .g=0.7, .b=1, .a=1 }
>>>>>>> c3a8802b
    };

    // create a sokol-gl pipeline object for 3D rendering into the default pass
    state.display.sgl_pip = sgl.contextMakePipeline(sgl.defaultContext(), .{
        .cull_mode = .BACK,
        .depth = .{
            .write_enabled = true,
            .compare = .LESS_EQUAL,
        },
    });

    // create a sokol-gl context compatible with the offscreen render pass
    // (specific color pixel format, no depth-stencil-surface, no MSAA)
    state.offscreen.sgl_ctx = sgl.makeContext(.{
        .max_vertices = 8,
        .max_commands = 4,
        .color_format = offscreen_pixel_format,
        .depth_format = .NONE,
        .sample_count = offscreen_sample_count,
    });

    // create an offscreen render target texture, pass and pass-action
    state.offscreen.img = sg.makeImage(.{
        .render_target = true,
        .width = offscreen_width,
        .height = offscreen_height,
        .pixel_format = offscreen_pixel_format,
        .sample_count = offscreen_sample_count,
        .wrap_u = .CLAMP_TO_EDGE,
        .wrap_v = .CLAMP_TO_EDGE,
        .min_filter = .NEAREST,
        .mag_filter = .NEAREST,
    });

    var pass_desc = sg.PassDesc{};
    pass_desc.color_attachments[0].image = state.offscreen.img;
    state.offscreen.pass = sg.makePass(pass_desc);

<<<<<<< HEAD
    state.offscreen.pass_action.colors[0] = .{ .action = .CLEAR, .value = .{ .r = 0, .g = 0, .b = 0, .a = 1 } };
=======
    state.offscreen.pass_action.colors[0] = .{ .load_action = .CLEAR, .clear_value = .{ .r=0, .g=0, .b=0, .a=1 } };
>>>>>>> c3a8802b
}

export fn frame() void {
    const a = sgl.asRadians(@as(f32, @floatFromInt(sapp.frameCount())));

    // draw a rotating quad into the offscreen render target texture
    sgl.setContext(state.offscreen.sgl_ctx);
    sgl.defaults();
    sgl.matrixModeModelview();
    sgl.rotate(a, 0, 0, 1);
    draw_quad();

    // draw a rotating 3D cube, using the offscreen render target as texture
    sgl.setContext(sgl.defaultContext());
    sgl.defaults();
    sgl.enableTexture();
    sgl.texture(state.offscreen.img);
    sgl.loadPipeline(state.display.sgl_pip);
    sgl.matrixModeProjection();
    sgl.perspective(sgl.asRadians(45.0), sapp.widthf() / sapp.heightf(), 0.1, 100.0);
    const eye = .{ math.sin(a) * 6.0, math.sin(a) * 3.0, math.cos(a) * 6.0 };
    sgl.matrixModeModelview();
    sgl.lookat(eye[0], eye[1], eye[2], 0, 0, 0, 0, 1, 0);
    draw_cube();

    // do the actual offscreen and display rendering in sokol-gfx passes
    sg.beginPass(state.offscreen.pass, state.offscreen.pass_action);
    sgl.contextDraw(state.offscreen.sgl_ctx);
    sg.endPass();
    sg.beginDefaultPass(state.display.pass_action, sapp.width(), sapp.height());
    sgl.contextDraw(sgl.defaultContext());
    sg.endPass();
    sg.commit();
}

export fn cleanup() void {
    sgl.shutdown();
    sg.shutdown();
}

pub fn main() void {
    sapp.run(.{
        .init_cb = init,
        .frame_cb = frame,
        .cleanup_cb = cleanup,
        .width = 800,
        .height = 600,
        .sample_count = 4,
        .icon = .{ .sokol_default = true },
        .window_title = "sgl-context.zig",
        .logger = .{ .func = slog.func },
    });
}

fn draw_quad() void {
    sgl.beginQuads();
    sgl.v2fC3b(0.0, -1.0, 255, 0, 0);
    sgl.v2fC3b(1.0, 0.0, 0, 0, 255);
    sgl.v2fC3b(0.0, 1.0, 0, 255, 255);
    sgl.v2fC3b(-1.0, 0.0, 0, 255, 0);
    sgl.end();
}

fn draw_cube() void {
    sgl.beginQuads();
    sgl.v3fT2f(-1.0, 1.0, -1.0, 0.0, 1.0);
    sgl.v3fT2f(1.0, 1.0, -1.0, 1.0, 1.0);
    sgl.v3fT2f(1.0, -1.0, -1.0, 1.0, 0.0);
    sgl.v3fT2f(-1.0, -1.0, -1.0, 0.0, 0.0);
    sgl.v3fT2f(-1.0, -1.0, 1.0, 0.0, 1.0);
    sgl.v3fT2f(1.0, -1.0, 1.0, 1.0, 1.0);
    sgl.v3fT2f(1.0, 1.0, 1.0, 1.0, 0.0);
    sgl.v3fT2f(-1.0, 1.0, 1.0, 0.0, 0.0);
    sgl.v3fT2f(-1.0, -1.0, 1.0, 0.0, 1.0);
    sgl.v3fT2f(-1.0, 1.0, 1.0, 1.0, 1.0);
    sgl.v3fT2f(-1.0, 1.0, -1.0, 1.0, 0.0);
    sgl.v3fT2f(-1.0, -1.0, -1.0, 0.0, 0.0);
    sgl.v3fT2f(1.0, -1.0, 1.0, 0.0, 1.0);
    sgl.v3fT2f(1.0, -1.0, -1.0, 1.0, 1.0);
    sgl.v3fT2f(1.0, 1.0, -1.0, 1.0, 0.0);
    sgl.v3fT2f(1.0, 1.0, 1.0, 0.0, 0.0);
    sgl.v3fT2f(1.0, -1.0, -1.0, 0.0, 1.0);
    sgl.v3fT2f(1.0, -1.0, 1.0, 1.0, 1.0);
    sgl.v3fT2f(-1.0, -1.0, 1.0, 1.0, 0.0);
    sgl.v3fT2f(-1.0, -1.0, -1.0, 0.0, 0.0);
    sgl.v3fT2f(-1.0, 1.0, -1.0, 0.0, 1.0);
    sgl.v3fT2f(-1.0, 1.0, 1.0, 1.0, 1.0);
    sgl.v3fT2f(1.0, 1.0, 1.0, 1.0, 0.0);
    sgl.v3fT2f(1.0, 1.0, -1.0, 0.0, 0.0);
    sgl.end();
}<|MERGE_RESOLUTION|>--- conflicted
+++ resolved
@@ -49,14 +49,7 @@
     });
 
     // initialize a pass action struct for the default pass to clear to a light-blue color
-    state.display.pass_action.colors[0] = .{
-<<<<<<< HEAD
-        .action = .CLEAR,
-        .value = .{ .r = 0.5, .g = 0.7, .b = 1, .a = 1 },
-=======
-        .load_action = .CLEAR, .clear_value = .{ .r=0.5, .g=0.7, .b=1, .a=1 }
->>>>>>> c3a8802b
-    };
+    state.display.pass_action.colors[0] = .{ .load_action = .CLEAR, .clear_value = .{ .r = 0.5, .g = 0.7, .b = 1, .a = 1 } };
 
     // create a sokol-gl pipeline object for 3D rendering into the default pass
     state.display.sgl_pip = sgl.contextMakePipeline(sgl.defaultContext(), .{
@@ -94,11 +87,7 @@
     pass_desc.color_attachments[0].image = state.offscreen.img;
     state.offscreen.pass = sg.makePass(pass_desc);
 
-<<<<<<< HEAD
-    state.offscreen.pass_action.colors[0] = .{ .action = .CLEAR, .value = .{ .r = 0, .g = 0, .b = 0, .a = 1 } };
-=======
-    state.offscreen.pass_action.colors[0] = .{ .load_action = .CLEAR, .clear_value = .{ .r=0, .g=0, .b=0, .a=1 } };
->>>>>>> c3a8802b
+    state.offscreen.pass_action.colors[0] = .{ .load_action = .CLEAR, .clear_value = .{ .r = 0, .g = 0, .b = 0, .a = 1 } };
 }
 
 export fn frame() void {
@@ -119,7 +108,11 @@
     sgl.loadPipeline(state.display.sgl_pip);
     sgl.matrixModeProjection();
     sgl.perspective(sgl.asRadians(45.0), sapp.widthf() / sapp.heightf(), 0.1, 100.0);
-    const eye = .{ math.sin(a) * 6.0, math.sin(a) * 3.0, math.cos(a) * 6.0 };
+    const eye = .{
+        math.sin(a) * 6.0,
+        math.sin(a) * 3.0,
+        math.cos(a) * 6.0,
+    };
     sgl.matrixModeModelview();
     sgl.lookat(eye[0], eye[1], eye[2], 0, 0, 0, 0, 1, 0);
     draw_cube();
