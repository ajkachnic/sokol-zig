//------------------------------------------------------------------------------
//  shapes.zig
//
//  Simple sokol.shape demo.
//------------------------------------------------------------------------------
const sokol = @import("sokol");
const slog = sokol.log;
const sg = sokol.gfx;
const sapp = sokol.app;
const sgapp = sokol.app_gfx_glue;
const sdtx = sokol.debugtext;
const sshape = sokol.shape;
const vec3 = @import("math.zig").Vec3;
const mat4 = @import("math.zig").Mat4;
const assert = @import("std").debug.assert;
const shd = @import("shaders/shapes.glsl.zig");

const Shape = struct {
    pos: vec3 = vec3.zero(),
    draw: sshape.ElementRange = .{},
};

const NUM_SHAPES = 5;

const state = struct {
    var pass_action: sg.PassAction = .{};
    var pip: sg.Pipeline = .{};
    var bind: sg.Bindings = .{};
    var vs_params: shd.VsParams = undefined;
    var shapes: [NUM_SHAPES]Shape = .{
        .{ .pos = .{ .x = -1, .y = 1, .z = 0 } },
        .{ .pos = .{ .x = 1, .y = 1, .z = 0 } },
        .{ .pos = .{ .x = -2, .y = -1, .z = 0 } },
        .{ .pos = .{ .x = 2, .y = -1, .z = 0 } },
        .{ .pos = .{ .x = 0, .y = -1, .z = 0 } },
    };
    var rx: f32 = 0.0;
    var ry: f32 = 0.0;
    const view = mat4.lookat(.{ .x = 0.0, .y = 1.5, .z = 6.0 }, vec3.zero(), vec3.up());
};

export fn init() void {
    sg.setup(.{
        .context = sgapp.context(),
        .logger = .{ .func = slog.func },
    });

    var sdtx_desc: sdtx.Desc = .{
        .logger = .{ .func = slog.func },
    };
    sdtx_desc.fonts[0] = sdtx.fontOric();
    sdtx.setup(sdtx_desc);

    // pass-action for clearing to black
    state.pass_action.colors[0] = .{ .load_action = .CLEAR, .clear_value = .{ .r = 0, .g = 0, .b = 0, .a = 1 } };

    // shader- and pipeline-object
    var pip_desc: sg.PipelineDesc = .{
        .shader = sg.makeShader(shd.shapesShaderDesc(sg.queryBackend())),
        .index_type = .UINT16,
        .cull_mode = .NONE,
        .depth = .{
            .compare = .LESS_EQUAL,
            .write_enabled = true,
        },
    };
<<<<<<< HEAD
    pip_desc.layout.buffers[0] = sshape.bufferLayoutDesc();
    pip_desc.layout.attrs[shd.ATTR_vs_position] = sshape.positionAttrDesc();
    pip_desc.layout.attrs[shd.ATTR_vs_normal] = sshape.normalAttrDesc();
    pip_desc.layout.attrs[shd.ATTR_vs_texcoord] = sshape.texcoordAttrDesc();
    pip_desc.layout.attrs[shd.ATTR_vs_color0] = sshape.colorAttrDesc();
=======
    pip_desc.layout.buffers[0] = sshape.vertexBufferLayoutState();
    pip_desc.layout.attrs[shd.ATTR_vs_position] = sshape.positionVertexAttrState();
    pip_desc.layout.attrs[shd.ATTR_vs_normal]   = sshape.normalVertexAttrState();
    pip_desc.layout.attrs[shd.ATTR_vs_texcoord] = sshape.texcoordVertexAttrState();
    pip_desc.layout.attrs[shd.ATTR_vs_color0]   = sshape.colorVertexAttrState();
>>>>>>> 7e723128
    state.pip = sg.makePipeline(pip_desc);

    // generate shape geometries
    var vertices: [6 * 1024]sshape.Vertex = undefined;
    var indices: [16 * 1024]u16 = undefined;
    var buf: sshape.Buffer = .{
        .vertices = .{ .buffer = sshape.asRange(&vertices) },
        .indices = .{ .buffer = sshape.asRange(&indices) },
    };
    buf = sshape.buildBox(buf, .{ .width = 1.0, .height = 1.0, .depth = 1.0, .tiles = 10, .random_colors = true });
    state.shapes[0].draw = sshape.elementRange(buf);
    buf = sshape.buildPlane(buf, .{ .width = 1.0, .depth = 1.0, .tiles = 10, .random_colors = true });
    state.shapes[1].draw = sshape.elementRange(buf);
    buf = sshape.buildSphere(buf, .{ .radius = 0.75, .slices = 36, .stacks = 20, .random_colors = true });
    state.shapes[2].draw = sshape.elementRange(buf);
    buf = sshape.buildCylinder(buf, .{ .radius = 0.5, .height = 1.5, .slices = 36, .stacks = 10, .random_colors = true });
    state.shapes[3].draw = sshape.elementRange(buf);
    buf = sshape.buildTorus(buf, .{ .radius = 0.5, .ring_radius = 0.3, .rings = 36, .sides = 18, .random_colors = true });
    state.shapes[4].draw = sshape.elementRange(buf);
    assert(buf.valid);

    // one vertex- and index-buffer for all shapes
    state.bind.vertex_buffers[0] = sg.makeBuffer(sshape.vertexBufferDesc(buf));
    state.bind.index_buffer = sg.makeBuffer(sshape.indexBufferDesc(buf));
}

export fn frame() void {
    // help text
    sdtx.canvas(sapp.widthf() * 0.5, sapp.heightf() * 0.5);
    sdtx.pos(0.5, 0.5);
    sdtx.puts("press key to switch draw mode:\n\n");
    sdtx.puts("  1: vertex normals\n");
    sdtx.puts("  2: texture coords\n");
    sdtx.puts("  3: vertex colors\n");

    // view-project matrix
    const proj = mat4.persp(60.0, sapp.widthf() / sapp.heightf(), 0.01, 10.0);
    const view_proj = mat4.mul(proj, state.view);

    // model-rotation matrix
    const dt = @as(f32, @floatCast(sapp.frameDuration())) * 60.0;
    state.rx += 1.0 * dt;
    state.ry += 1.0 * dt;
    const rxm = mat4.rotate(state.rx, .{ .x = 1, .y = 0, .z = 0 });
    const rym = mat4.rotate(state.ry, .{ .x = 0, .y = 1, .z = 0 });
    const rm = mat4.mul(rxm, rym);

    // render shapes...
    sg.beginDefaultPass(state.pass_action, sapp.width(), sapp.height());
    sg.applyPipeline(state.pip);
    sg.applyBindings(state.bind);
    for (state.shapes) |shape| {
        // per-shape model-view-projection matrix
        const model = mat4.mul(mat4.translate(shape.pos), rm);
        state.vs_params.mvp = mat4.mul(view_proj, model);
        sg.applyUniforms(.VS, shd.SLOT_vs_params, sg.asRange(&state.vs_params));
        sg.draw(shape.draw.base_element, shape.draw.num_elements, 1);
    }
    sdtx.draw();
    sg.endPass();
    sg.commit();
}

export fn input(event: ?*const sapp.Event) void {
    const ev = event.?;
    if (ev.type == .KEY_DOWN) {
        state.vs_params.draw_mode = switch (ev.key_code) {
            ._1 => 0.0,
            ._2 => 1.0,
            ._3 => 2.0,
            else => state.vs_params.draw_mode,
        };
    }
}

export fn cleanup() void {
    sdtx.shutdown();
    sg.shutdown();
}

pub fn main() void {
    sapp.run(.{
        .init_cb = init,
        .frame_cb = frame,
        .event_cb = input,
        .cleanup_cb = cleanup,
        .width = 800,
        .height = 600,
        .sample_count = 4,
        .icon = .{ .sokol_default = true },
        .window_title = "shapes.zig",
        .logger = .{ .func = slog.func },
    });
}<|MERGE_RESOLUTION|>--- conflicted
+++ resolved
@@ -64,19 +64,11 @@
             .write_enabled = true,
         },
     };
-<<<<<<< HEAD
-    pip_desc.layout.buffers[0] = sshape.bufferLayoutDesc();
-    pip_desc.layout.attrs[shd.ATTR_vs_position] = sshape.positionAttrDesc();
-    pip_desc.layout.attrs[shd.ATTR_vs_normal] = sshape.normalAttrDesc();
-    pip_desc.layout.attrs[shd.ATTR_vs_texcoord] = sshape.texcoordAttrDesc();
-    pip_desc.layout.attrs[shd.ATTR_vs_color0] = sshape.colorAttrDesc();
-=======
     pip_desc.layout.buffers[0] = sshape.vertexBufferLayoutState();
     pip_desc.layout.attrs[shd.ATTR_vs_position] = sshape.positionVertexAttrState();
     pip_desc.layout.attrs[shd.ATTR_vs_normal]   = sshape.normalVertexAttrState();
     pip_desc.layout.attrs[shd.ATTR_vs_texcoord] = sshape.texcoordVertexAttrState();
     pip_desc.layout.attrs[shd.ATTR_vs_color0]   = sshape.colorVertexAttrState();
->>>>>>> 7e723128
     state.pip = sg.makePipeline(pip_desc);
 
     // generate shape geometries
