--- conflicted
+++ resolved
@@ -26,11 +26,7 @@
     saudio.setup(.{
         .logger = .{ .func = slog.func },
     });
-<<<<<<< HEAD
-    state.pass_action.colors[0] = .{ .action = .CLEAR, .value = .{ .r = 1, .g = 0.5, .b = 0, .a = 1 } };
-=======
-    state.pass_action.colors[0] = .{ .load_action=.CLEAR, .clear_value = .{ .r=1, .g=0.5, .b=0, .a=1 }};
->>>>>>> c3a8802b
+    state.pass_action.colors[0] = .{ .load_action = .CLEAR, .clear_value = .{ .r = 1, .g = 0.5, .b = 0, .a = 1 } };
 }
 
 export fn frame() void {
