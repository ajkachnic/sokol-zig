//------------------------------------------------------------------------------
//  clear.zig
//
//  Just clear the framebuffer with an animated color.
//------------------------------------------------------------------------------
const sokol = @import("sokol");
const slog = sokol.log;
const sg = sokol.gfx;
const sapp = sokol.app;
const sgapp = sokol.app_gfx_glue;
const print = @import("std").debug.print;

var pass_action: sg.PassAction = .{};

export fn init() void {
    sg.setup(.{
        .context = sgapp.context(),
        .logger = .{
            .func = slog.func,
        },
    });
<<<<<<< HEAD
    pass_action.colors[0] = .{ .action = .CLEAR, .value = .{ .r = 1, .g = 1, .b = 0, .a = 1 } };
    print("Backend: {}\n", .{sg.queryBackend()});
=======
    pass_action.colors[0] = .{ .load_action=.CLEAR, .clear_value=.{ .r=1, .g=1, .b=0, .a=1 } };
    print("Backend: {}\n", .{ sg.queryBackend()});
>>>>>>> c3a8802b
}

export fn frame() void {
    const g = pass_action.colors[0].clear_value.g + 0.01;
    pass_action.colors[0].clear_value.g = if (g > 1.0) 0.0 else g;
    sg.beginDefaultPass(pass_action, sapp.width(), sapp.height());
    sg.endPass();
    sg.commit();
}

export fn cleanup() void {
    sg.shutdown();
}

pub fn main() void {
    sapp.run(.{
        .init_cb = init,
        .frame_cb = frame,
        .cleanup_cb = cleanup,
        .width = 640,
        .height = 480,
        .icon = .{
            .sokol_default = true,
        },
        .window_title = "clear.zig",
        .logger = .{
            .func = slog.func,
        },
        .win32_console_attach = true,
    });
}<|MERGE_RESOLUTION|>--- conflicted
+++ resolved
@@ -13,19 +13,9 @@
 var pass_action: sg.PassAction = .{};
 
 export fn init() void {
-    sg.setup(.{
-        .context = sgapp.context(),
-        .logger = .{
-            .func = slog.func,
-        },
-    });
-<<<<<<< HEAD
-    pass_action.colors[0] = .{ .action = .CLEAR, .value = .{ .r = 1, .g = 1, .b = 0, .a = 1 } };
+    sg.setup(.{ .context = sgapp.context(), .logger = .{ .func = slog.func } });
+    pass_action.colors[0] = .{ .load_action = .CLEAR, .clear_value = .{ .r = 1, .g = 1, .b = 0, .a = 1 } };
     print("Backend: {}\n", .{sg.queryBackend()});
-=======
-    pass_action.colors[0] = .{ .load_action=.CLEAR, .clear_value=.{ .r=1, .g=1, .b=0, .a=1 } };
-    print("Backend: {}\n", .{ sg.queryBackend()});
->>>>>>> c3a8802b
 }
 
 export fn frame() void {
