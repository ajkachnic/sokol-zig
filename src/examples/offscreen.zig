--- conflicted
+++ resolved
@@ -47,9 +47,6 @@
     state.offscreen.pass_action.colors[0] = .{ .load_action = .CLEAR, .clear_value = .{ .r = 0.25, .g = 0.25, .b = 0.25, .a = 1.0 } };
 
     // a render pass with one color- and one depth-attachment image
-<<<<<<< HEAD
-    var img_desc: sg.ImageDesc = .{ .render_target = true, .width = 256, .height = 256, .pixel_format = .RGBA8, .min_filter = .LINEAR, .mag_filter = .LINEAR, .wrap_u = .REPEAT, .wrap_v = .REPEAT, .sample_count = offscreen_sample_count };
-=======
     var img_desc: sg.ImageDesc = .{
         .render_target = true,
         .width = 256,
@@ -57,7 +54,6 @@
         .pixel_format = .RGBA8,
         .sample_count = offscreen_sample_count
     };
->>>>>>> 7e723128
     const color_img = sg.makeImage(img_desc);
     img_desc.pixel_format = .DEPTH;
     const depth_img = sg.makeImage(img_desc);
