--- conflicted
+++ resolved
@@ -36,39 +36,17 @@
     });
 
     // pass action to clear frame buffer to black
-<<<<<<< HEAD
-    state.pass_action.colors[0] = .{ .action = .CLEAR, .value = .{ .r = 0, .g = 0, .b = 0, .a = 1 } };
-=======
-    state.pass_action.colors[0] = .{ .load_action = .CLEAR, .clear_value = .{ .r=0, .g=0, .b=0, .a=1 } };
->>>>>>> c3a8802b
+    state.pass_action.colors[0] = .{ .load_action = .CLEAR, .clear_value = .{ .r = 0, .g = 0, .b = 0, .a = 1 } };
 
     // a vertex buffer for the static particle geometry, goes into vertex buffer slot 0
     const r = 0.05;
-    state.bind.vertex_buffers[0] = sg.makeBuffer(.{
-        .data = sg.asRange(&[_]f32{
-            0.0, -r,  0.0, 1.0, 0.0, 0.0, 1.0,
-            r,   0.0, r,   0.0, 1.0, 0.0, 1.0,
-            r,   0.0, -r,  0.0, 0.0, 1.0, 1.0,
-            -r,  0.0, -r,  1.0, 1.0, 0.0, 1.0,
-            -r,  0.0, r,   0.0, 1.0, 1.0, 1.0,
-            0.0, r,   0.0, 1.0, 0.0, 1.0, 1.0,
-        }),
-    });
+    state.bind.vertex_buffers[0] = sg.makeBuffer(.{ .data = sg.asRange(&[_]f32{ 0.0, -r, 0.0, 1.0, 0.0, 0.0, 1.0, r, 0.0, r, 0.0, 1.0, 0.0, 1.0, r, 0.0, -r, 0.0, 0.0, 1.0, 1.0, -r, 0.0, -r, 1.0, 1.0, 0.0, 1.0, -r, 0.0, r, 0.0, 1.0, 1.0, 1.0, 0.0, r, 0.0, 1.0, 0.0, 1.0, 1.0 }) });
 
     // an index buffer for the static geometry
-    state.bind.index_buffer = sg.makeBuffer(.{
-        .type = .INDEXBUFFER,
-        .data = sg.asRange(&[_]u16{
-            2, 1, 0, 3, 2, 0, 4, 3, 0, 1, 4, 0,
-            5, 1, 2, 5, 2, 3, 5, 3, 4, 5, 4, 1,
-        }),
-    });
+    state.bind.index_buffer = sg.makeBuffer(.{ .type = .INDEXBUFFER, .data = sg.asRange(&[_]u16{ 2, 1, 0, 3, 2, 0, 4, 3, 0, 1, 4, 0, 5, 1, 2, 5, 2, 3, 5, 3, 4, 5, 4, 1 }) });
 
     // an empty dynamic vertex buffer for the instancing data, goes in vertex buffer slot 1
-    state.bind.vertex_buffers[1] = sg.makeBuffer(.{
-        .usage = .STREAM,
-        .size = max_particles * @sizeOf(vec3),
-    });
+    state.bind.vertex_buffers[1] = sg.makeBuffer(.{ .usage = .STREAM, .size = max_particles * @sizeOf(vec3) });
 
     // shader and pipeline object
     var pip_desc: sg.PipelineDesc = .{
@@ -153,7 +131,9 @@
         .width = 800,
         .height = 600,
         .sample_count = 4,
-        .icon = .{ .sokol_default = true },
+        .icon = .{
+            .sokol_default = true,
+        },
         .window_title = "instancing.zig",
         .logger = .{ .func = slog.func },
     });
